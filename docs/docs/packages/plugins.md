--- conflicted
+++ resolved
@@ -646,37 +646,6 @@
 
     - `FUEL_WALLET_PRIVATE_KEY`: Private key for secure transactions
 
-<<<<<<< HEAD
-### 11. Allora Plugin (`@elizaos/allora-plugin`)
-
-The [Allora Network](https://allora.network) plugin seamlessly empowers Eliza agents with real-time, advanced, self-improving AI inferences, delivering high-performance insights without introducing any additional complexity.
-
-#### Setup and Configuration
-
-1. Add the plugin to your character's configuration
-
-    ```typescript
-    import { alloraPlugin } from "@eliza/plugin-allora";
-
-    const character = {
-        plugins: [alloraPlugin],
-    };
-    ```
-
-2. Set the following environment variables:
-    - `ALLORA_API_KEY`: Create an API key by [creating an account](https://developer.upshot.xyz/signup).
-
-#### Actions
-
-- `GET_INFERENCE`: Retrieves predictions for a specific topic.
-
-Example interactions:
-
-```
-User: "What is the predicted ETH price in 5 minutes?"
-Agent: "I'll get the inference now..."
-Agent: "Inference provided by Allora Network on topic ETH 5min Prediction (ID: 13): 3393.364326646801085508"
-=======
 ---
 
 #### 11. Marlin TEE Plugin (`@elizaos/plugin-tee-marlin`)
@@ -771,8 +740,37 @@
 ```
 # The server runs on 1350 inside Docker, can remap to any interface and port
 docker run --init -p 127.0.0.1:1350:1350 marlinorg/attestation-server-custom-mock
->>>>>>> 7235f913
-```
+```
+
+### 12. Allora Plugin (`@elizaos/allora-plugin`)
+
+The [Allora Network](https://allora.network) plugin seamlessly empowers Eliza agents with real-time, advanced, self-improving AI inferences, delivering high-performance insights without introducing any additional complexity.
+
+#### Setup and Configuration
+
+1. Add the plugin to your character's configuration
+
+    ```typescript
+    import { alloraPlugin } from "@eliza/plugin-allora";
+
+    const character = {
+        plugins: [alloraPlugin],
+    };
+    ```
+
+2. Set the following environment variables:
+    - `ALLORA_API_KEY`: Create an API key by [creating an account](https://developer.upshot.xyz/signup).
+
+#### Actions
+
+- `GET_INFERENCE`: Retrieves predictions for a specific topic.
+
+Example interactions:
+
+```
+User: "What is the predicted ETH price in 5 minutes?"
+Agent: "I'll get the inference now..."
+Agent: "Inference provided by Allora Network on topic ETH 5min Prediction (ID: 13): 3393.364326646801085508"
 
 ### Writing Custom Plugins
 
