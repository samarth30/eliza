import { REST } from '@discordjs/rest';
import { NoSubscriberBehavior, StreamType, VoiceConnection, createAudioPlayer, createAudioResource, getVoiceConnection, joinVoiceChannel } from "@discordjs/voice";
<<<<<<< HEAD
import { SupabaseClient, createClient } from "@supabase/supabase-js";
import { Action, BgentRuntime, Content, Message, State, SupabaseDatabaseAdapter, composeContext, defaultActions, embeddingZeroVector, parseJSONObjectFromText } from "bgent";
=======
import Database from "better-sqlite3";
import { Action, BgentRuntime, Content, Message, SqliteDatabaseAdapter, State, composeContext, defaultActions, embeddingZeroVector, messageHandlerTemplate, parseJSONObjectFromText } from "bgent";
>>>>>>> 75c393dc
import { UUID } from 'crypto';
import { BaseGuildVoiceChannel, ChannelType, Client, Message as DiscordMessage, Events, GatewayIntentBits, Guild, GuildMember, Partials, Routes, VoiceState } from "discord.js";
import { EventEmitter } from "events";
import prism from "prism-media";
import { Readable, pipeline } from "stream";
import { default as getUuid, default as uuid } from 'uuid-by-string';
import elaborate_discord from './actions/elaborate.ts';
import joinvoice from './actions/joinvoice.ts';
import leavevoice from './actions/leavevoice.ts';
import { textToSpeech } from "./elevenlabs.ts";
import timeProvider from "./providers/time.ts";
import flavorProvider from "./providers/flavor.ts";
import voiceStateProvider from "./providers/voicestate.ts";
import settings from "./settings.ts";
import { speechToText } from "./speechtotext.ts";
<<<<<<< HEAD
import { messageHandlerTemplate } from "./template.ts";
=======
import { load } from "./sqlite_vss.ts";
>>>>>>> 75c393dc

// SQLite adapter
const adapter = new SqliteDatabaseAdapter(new Database(":memory:"));

// Load sqlite-vss
load((adapter as SqliteDatabaseAdapter).db);

// These values are chosen for compatibility with picovoice components
const DECODE_FRAME_SIZE = 1024;
const DECODE_SAMPLE_RATE = 16000;

type InterestChannels = { [key: string]: { lastMessageSent: number, messages: { userId: UUID, userName: string, content: Content }[] } }

export const shouldRespondTemplate = `
# INSTRUCTIONS: Determine if {{agentName}} should respond to the message and participate in the conversation. Do not comment. Just respond with "true" or "false".

Response options are RESPOND, IGNORE and STOP.

{{agentName}} should respond to messages that are directed at them, or participate in conversations that are interesting or relevant to their background, IGNORE messages that are irrelevant to them, and should STOP if the conversation is concluded.

{{agentName}} is in a room with other users and wants to be conversational, but not annoying.
{{agentName}} should RESPOND to messages that are directed at them, or participate in conversations that are interesting or relevant to their background.
If a message is not interesting or relevant, {{agentName}} should IGNORE.
Unless directly RESPONDing to a user, {{agentName}} should IGNORE to messages that are very short or do not contain much information.
If a user asks {{agentName}} to stop talking, {{agentName}} should STOP.
If {{agentName}} concludes a conversation and isn't part of the conversation anymore, {{agentName}} should STOP.

IMPORTANT: {{agentName}} is particularly sensitive about being annoying, so if there is any doubt, it is better to IGNORE.

{{recentMessages}}

# INSTRUCTIONS: Respond with RESPOND if {{agentName}} should respond, or IGNORE if {{agentName}} should not respond to the last message and STOP if {{agentName}} should stop participating in the conversaiton.`;

enum ResponseType {
    /**
     * The original spoken audio from the user.
     */
    SPOKEN_AUDIO = 0,
    /**
     * The original spoken audio from the user, converted to text.
     */
    SPOKEN_TEXT = 1,
    /**
     * The response from the AI as text
     */
    RESPONSE_TEXT = 2,
    /**
     * The response from the AI as audio
     */
    RESPONSE_AUDIO = 3
}

const commands = [
    {
        name: 'setname',
        description: 'Change the agent\'s name in the database',
        options: [
            {
                name: 'name',
                description: 'The new name for the agent',
                type: 3, // 3 corresponds to the STRING type
                required: true,
            },
        ],
    },
    {
        name: 'setbio',
        description: 'Change the agent\'s bio in the database',
        options: [
            {
                name: 'bio',
                description: 'The new bio for the agent',
                type: 3,
                required: true,
            },
        ],
    },
    {
        name: 'setavatar',
        description: 'Change the bot\'s server avatar',
        options: [
            {
                name: 'image',
                description: 'The image to set as the bot\'s avatar',
                type: 11, // 11 corresponds to the ATTACHMENT type
                required: true,
            },
        ],
    },
    {
        name: 'joinchannel',
        description: 'Join the voice channel the user is in',
        options: [
            {
                name: 'channel',
                description: 'The voice channel to join',
                type: 7, // 7 corresponds to the CHANNEL type
                required: true,
            }
        ]
    },
    {
        name: 'leavechannel',
        description: 'Leave the voice channel the user is in',
    },
];



const rest = new REST({ version: '9' }).setToken(settings.DISCORD_API_TOKEN);

(async () => {
    try {
        console.log('Started refreshing application (/) commands.');

        await rest.put(
            Routes.applicationCommands(settings.DISCORD_APPLICATION_ID!),
            { body: commands },
        );

        console.log('Successfully reloaded application (/) commands.');
    } catch (error) {
        console.error(error);
    }
})();

export class DiscordClient extends EventEmitter {
    private apiToken: string;
    private client: Client;
    private streams: Map<string, Readable> = new Map();
    private connections: Map<string, VoiceConnection> = new Map();
    private runtime: BgentRuntime;

    constructor() {
        super();
        this.apiToken = settings.DISCORD_API_TOKEN;
        this.client = new Client({
            intents: [
                GatewayIntentBits.Guilds,
                GatewayIntentBits.DirectMessages,
                GatewayIntentBits.GuildVoiceStates,
                GatewayIntentBits.MessageContent,
                GatewayIntentBits.GuildMessages,
                GatewayIntentBits.DirectMessageTyping,
                GatewayIntentBits.GuildMessageTyping,
            ],
            partials: [
                Partials.Channel,
                Partials.Message,
            ]
        });

        this.runtime = new BgentRuntime({
<<<<<<< HEAD
            databaseAdapter: new SupabaseDatabaseAdapter(
                settings.SUPABASE_URL!,
                settings.SUPABASE_API_KEY!,
            ),
            template: messageHandlerTemplate,
=======
            databaseAdapter: adapter,
>>>>>>> 75c393dc
            token: settings.OPENAI_API_KEY as string,
            serverUrl: 'https://api.openai.com/v1',
            model: 'gpt-4-turbo-preview', // gpt-3.5 is default
            evaluators: [],
            providers: [voiceStateProvider, timeProvider, flavorProvider],
            // filter out the default ELABORATE action
            actions: [...defaultActions.filter(
                (action: Action) => action.name !== 'ELABORATE'
            ),
                // add the discord specific elaborate action, which has a callback
                elaborate_discord,
                joinvoice,
                leavevoice],
        });

        this.client.once(Events.ClientReady, async (readyClient: { user: { tag: any; id: any; }; }) => {
            console.log("ignored channels:", settings.DISCORD_IGNORED_CHANNEL_IDS);
            console.log(`Logged in as ${readyClient.user?.tag}`);
            console.log('Use this URL to add the bot to your server:');
            console.log(`https://discord.com/oauth2/authorize?client_id=${readyClient.user?.id}&scope=bot`);
            await this.checkBotAccount();
            await this.onReady();
        });
        this.client.login(this.apiToken);
        this.client.on('voiceStateUpdate', (oldState: VoiceState | null, newState: VoiceState | null) => {
            if (newState?.member?.user.bot) return;
            if (newState?.channelId != null && newState?.channelId != oldState?.channelId) {
                this.joinChannel(newState.channel as BaseGuildVoiceChannel);
            }
        });
        this.client.on('guildCreate', (guild: Guild) => {
            console.log(`Joined guild ${guild.name}`);
            this.scanGuild(guild);
        });
        this.on('userStream', async (userId: UUID, userName: string, channel: BaseGuildVoiceChannel, audioStream: Readable) => {
            const channelId = channel.id;
            const userIdUUID = uuid(userId) as UUID;
            this.listenToSpokenAudio(userIdUUID, userName, channelId, audioStream, async (responseAudioStream) => {
                console.log("Got response audio stream");
                responseAudioStream.on('close', () => {
                    console.log("Response audio stream closed");
                });
                await discordClient.playAudioStream(userId, responseAudioStream);
            }, ResponseType.RESPONSE_AUDIO);
        });

        let lastProcessedMessageId: string | null = null;
        let interestChannels: InterestChannels = {};

        this.client.on(Events.MessageCreate, async (message: DiscordMessage) => {
            if (message.interaction) return;
            console.log("Got message");

            if (message.author?.bot) return;

            // Check if the message has already been processed
            if (message.id === lastProcessedMessageId) {
                console.log("Ignoring duplicate message");
                return;
            }

            lastProcessedMessageId = message.id;

            const userId = message.author.id as UUID;
            const userName = message.author.username;
            const channelId = message.channel.id;
            const textContent = message.content;

            if (settings.DISCORD_IGNORED_CHANNEL_IDS.includes(channelId)) {
                console.log("Ignoring message in ignored channel");
                return;
            }

            // remove any channels that have not been active for 10 hours
            for (let [channelId, channelData] of Object.entries(interestChannels)) {
                if (Date.now() - channelData.lastMessageSent > 36000000) {
                    delete interestChannels[channelId];
                }
            }

            try {
                // Use your existing function to handle text and get a response
                const responseStream = await this.respondToText({ userId, userName, channelId, input: textContent, requestedResponseType: ResponseType.RESPONSE_TEXT, message, interestChannels, discordMessage: message, discordClient: this.client });
                if (!responseStream) {
                    console.log("No response stream");
                    return;
                }
                // Convert the Readable stream to text (assuming the response is text)
                let responseData = '';
                for await (const chunk of responseStream) {
                    responseData += chunk;
                }

                // Send the response back to the same channel
                message.channel.send(responseData);
            } catch (error) {
                console.error('Error responding to message:', error);
                message.channel.send('Sorry, I encountered an error while processing your request.');
            }
        });

        this.client.on(Events.InteractionCreate, async (interaction) => {
            if (!interaction.isCommand()) return;
            if (interaction.commandName === 'setname') {
                console.log('interaction', interaction);
                const newName = interaction.options.get('name')?.value;
                console.log('**** newName:', newName);

                const agentId = getUuid(settings.DISCORD_APPLICATION_ID as string) as UUID;
                const userIdUUID = getUuid(interaction.user.id) as UUID;
                const userName = interaction.user.username;
                const room_id = getUuid(interaction.channelId) as UUID;

                await interaction.deferReply();

                await this.ensureUserExists(agentId, await this.fetchBotName(settings.DISCORD_API_TOKEN), settings.DISCORD_API_TOKEN);
                await this.ensureUserExists(userIdUUID, userName);
                await this.ensureRoomExists(room_id);
                await this.ensureParticipantInRoom(userIdUUID, room_id);
                await this.ensureParticipantInRoom(agentId, room_id);

                if (newName) {
                    try {
                        adapter.db.prepare('UPDATE accounts SET name = ? WHERE id = ?').run(newName, getUuid(interaction.client.user?.id));

                        const guild = interaction.guild;
                        if (guild) {
                            const botMember = await guild.members.fetch(interaction.client.user?.id as string);
                            await botMember.setNickname(newName as string);
                        }

                        await interaction.editReply(`Agent's name has been updated to: ${newName}`);
                    } catch (error) {
                        console.error('Error updating agent name:', error);
                        await interaction.editReply('An error occurred while updating the agent name.');
                    }
                } else {
                    await interaction.editReply('Please provide a new name for the agent.');
                }


            } else if (interaction.commandName === 'setbio') {
                const newBio = interaction.options.get('bio')?.value;
                if (newBio) {
                    try {
                        const agentId = getUuid(settings.DISCORD_APPLICATION_ID as string) as UUID;
                        const userIdUUID = getUuid(interaction.user.id) as UUID;
                        const userName = interaction.user.username;
                        const room_id = getUuid(interaction.channelId) as UUID;

                        await interaction.deferReply();

                        await this.ensureUserExists(agentId, await this.fetchBotName(settings.DISCORD_API_TOKEN), settings.DISCORD_API_TOKEN);
                        await this.ensureUserExists(userIdUUID, userName);
                        await this.ensureRoomExists(room_id);
                        await this.ensureParticipantInRoom(userIdUUID, room_id);
                        await this.ensureParticipantInRoom(agentId, room_id);

                        adapter.db.prepare('UPDATE accounts SET details = ? WHERE id = ?').run(JSON.stringify({ summary: newBio }), getUuid(interaction.client.user?.id));

                        await interaction.editReply(`Agent's bio has been updated to: ${newBio}`);
                    } catch (error) {
                        console.error('Error updating agent bio:', error);
                        await interaction.editReply('An error occurred while updating the agent bio.');
                    }
                } else {
                    await interaction.reply('Please provide a new bio for the agent.');
                }
                return;
            } else if (interaction.commandName === 'setavatar') {
                const agentId = getUuid(settings.DISCORD_APPLICATION_ID as string) as UUID;
                const userIdUUID = getUuid(interaction.user.id) as UUID;
                const userName = interaction.user.username;
                const room_id = getUuid(interaction.channelId) as UUID;

                await interaction.deferReply();

                await this.ensureUserExists(agentId, await this.fetchBotName(settings.DISCORD_API_TOKEN), settings.DISCORD_API_TOKEN);
                await this.ensureUserExists(userIdUUID, userName);
                await this.ensureRoomExists(room_id);
                await this.ensureParticipantInRoom(userIdUUID, room_id);
                await this.ensureParticipantInRoom(agentId, room_id);

                const attachment = interaction.options.getAttachment('image');
                if (attachment) {
                    try {
                        const response = await fetch(attachment.url);
                        const buffer = await response.arrayBuffer();
                        const base64 = Buffer.from(buffer).toString('base64');
                        const dataURI = `data:${attachment.contentType};base64,${base64}`;
                        await interaction.client.user?.setAvatar(dataURI);
                        await interaction.editReply('Bot avatar has been updated.');
                    } catch (error) {
                        console.error('Error updating bot avatar:', error);
                        await interaction.editReply('An error occurred while updating the bot avatar.');
                    }
                } else {
                    await interaction.editReply('Please provide an image attachment to set as the bot avatar.');
                }
                return;
            }
            else if (interaction.commandName === 'joinchannel') {
                const channelId = interaction.options.get('channel')?.value as string;
                if (!channelId) {
                    await interaction.reply('Please provide a voice channel to join.');
                    return;
                }
                const guild = interaction.guild;
                if (!guild) {
                    return;
                }
                if (settings.DISCORD_IGNORED_CHANNEL_IDS.includes(channelId)) {
                    await interaction.reply('Voice channel not found!');
                    return;
                }
                const voiceChannel = interaction.guild.channels.cache.find(channel => channel.id === channelId && channel.type === ChannelType.GuildVoice);

                if (!voiceChannel) {
                    await interaction.reply('Voice channel not found!');
                    return;
                }

                try {
                    this.joinChannel(voiceChannel as BaseGuildVoiceChannel);
                    await interaction.reply(`Joined voice channel: ${voiceChannel.name}`);
                } catch (error) {
                    console.error('Error joining voice channel:', error);
                    await interaction.reply('Failed to join the voice channel.');
                }
            }
            else if (interaction.commandName === 'leavechannel') {
                const connection = getVoiceConnection(interaction.guildId as any);

                if (!connection) {
                    await interaction.reply('Not currently in a voice channel.');
                    return;
                }

                try {
                    connection.destroy();
                    await interaction.reply('Left the voice channel.');
                } catch (error) {
                    console.error('Error leaving voice channel:', error);
                    await interaction.reply('Failed to leave the voice channel.');
                }
            }
        });
    }

    private async checkBotAccount() {
        const agentId = getUuid(settings.DISCORD_APPLICATION_ID as string) as UUID;
        const room_id = getUuid(this.client.user?.id as string) as UUID;

        await this.ensureUserExists(agentId, await this.fetchBotName(settings.DISCORD_API_TOKEN), settings.DISCORD_API_TOKEN);
        await this.ensureRoomExists(room_id);
        await this.ensureParticipantInRoom(agentId, room_id);

        const botData = adapter.db.prepare('SELECT name FROM accounts WHERE id = ?').get(agentId) as { name: string };

        if (!botData.name) {
            const botName = await this.fetchBotName(settings.DISCORD_API_TOKEN);
            adapter.db.prepare('UPDATE accounts SET name = ? WHERE id = ?').run(botName, agentId);
        }
    }


    /**
    * Handle an incoming message, processing it and returning a response.
    * @param message The message to handle.
    * @param state The state of the agent.
    * @returns The response to the message.
    */
    async handleMessage({
        message,
        hasInterest = true,
        shouldIgnore = false,
        shouldRespond = true,
        callback,
        state,
        interestChannels,
        discordClient,
        discordMessage
    }: {
        message: Message,
        hasInterest?: boolean,
        shouldIgnore?: boolean,
        shouldRespond?: boolean,
        callback: (response: string) => void,
        state?: State,
        interestChannels?: InterestChannels
        discordClient: Client,
        discordMessage: DiscordMessage
    }): Promise<Content> {
        if (!state) {
            state = { ...(await this.runtime.composeState(message) as State), discordClient, discordMessage }
        }
        // remove the elaborate action 

        const _saveRequestMessage = async (message: Message, state: State) => {
            const { content: senderContent, /* userId, userIds, room_id */ } = message

            // we run evaluation here since some evals could be modulo based, and we should run on every message
            if ((senderContent as Content).content) {
                const data2 = adapter.db.prepare('SELECT * FROM memories WHERE type = ? AND user_id = ? AND room_id = ? ORDER BY created_at DESC LIMIT 1').all('messages', message.userId, message.room_id) as { content: Content }[];

                if (data2.length > 0 && data2[0].content === message.content) {
                    console.log('already saved', data2)
                } else {
                    await this.runtime.messageManager.createMemory({
                        user_id: message.userId!,
                        content: senderContent,
                        room_id: message.room_id,
                        embedding: embeddingZeroVector
                    })
                }
                await this.runtime.evaluate(message, { ...state, discordMessage, discordClient })
            }
        }

        await _saveRequestMessage(message, state as State)

        if (shouldIgnore) {
            return { content: '', action: 'IGNORE' };
        }

        state = { ...(await this.runtime.composeState(message) as State), discordClient, discordMessage }

        if (!shouldRespond && hasInterest) {
            const shouldRespondContext = composeContext({
                state,
                template: shouldRespondTemplate
            })

            const response = await this.runtime.completion({
                context: shouldRespondContext,
                stop: []
            })

            // check if the response is true or false
            if (response.toLowerCase().includes('respond')) {
                shouldRespond = true;
            } else if (response.toLowerCase().includes('ignore')) {
                shouldRespond = false;
            } else if (response.toLowerCase().includes('stop')) {
                shouldRespond = false;
                if (interestChannels)
                    delete interestChannels[discordMessage.channelId];
            } else {
                console.error('Invalid response:', response);
                shouldRespond = false;
            }
        }

        if (!shouldRespond) {
            console.log("Not responding to message");
            return { content: '', action: 'IGNORE' };
        }

        console.log("Responding to message");

        const context = composeContext({
            state,
            template: messageHandlerTemplate
        })

        if (this.runtime.debugMode) {
            console.log(context, 'Response Context')
        }

        let responseContent: Content | null = null
        const { userId, room_id } = message

        for (let triesLeft = 3; triesLeft > 0; triesLeft--) {
            console.log('*** RESPONDING:')
            console.log(context)
            const response = await this.runtime.completion({
                context,
                stop: []
            })

            const values = {
                body: response,
                user_id: userId,
                room_id,
                type: 'response'
            }

            console.log("values", values)

            adapter.db.prepare('INSERT INTO logs (body, user_id, room_id, type) VALUES (?, ?, ?, ?)').run([
                values.body,
                values.user_id,
                values.room_id,
                values.type
            ])

            console.log('raw response is', response)

            const parsedResponse = parseJSONObjectFromText(
                response
            ) as unknown as Content
                console.log("parsedResponse", parsedResponse)
            if (
                !(parsedResponse?.user as string)?.includes(
                    (state as State).senderName as string
                )
            ) {
                responseContent = {
                    content: parsedResponse.content,
                    action: parsedResponse.action
                }
                break
            }
        }

        if (!responseContent) {
            responseContent = {
                content: '',
                action: 'IGNORE'
            }
        }

        const _saveResponseMessage = async (
            message: Message,
            state: State,
            responseContent: Content
        ) => {
            const { room_id } = message
            const agentId = getUuid(settings.DISCORD_APPLICATION_ID as string) as UUID;

            responseContent.content = responseContent.content?.trim()

            if (responseContent.content) {
                await this.runtime.messageManager.createMemory({
                    user_id: agentId!,
                    content: responseContent,
                    room_id,
                    embedding: embeddingZeroVector
                })
                await this.runtime.evaluate(message, { ...state, responseContent })
            } else {
                console.warn('Empty response, skipping')
            }
        }

        await _saveResponseMessage(message, state, responseContent)
        this.runtime.processActions(message, responseContent, state).then((response: unknown) => {
            if (response && (response as Content).content) {
                callback((response as Content).content)
            }
        })
        console.log('RESPONSE:', responseContent)
        return responseContent
    }

    // Add this function to fetch the bot's name
    async fetchBotName(botToken: string) {
        const url = 'https://discord.com/api/v10/users/@me';

        const response = await fetch(url, {
            method: 'GET',
            headers: {
                Authorization: `Bot ${botToken}`,
            },
        });

        if (!response.ok) {
            throw new Error(`Error fetching bot details: ${response.statusText}`);
        }

        const data = await response.json();
        return data.username; // Or data.tag for username#discriminator
    }

    // Modify this function to use SQLite
    async ensureUserExists(
        userId: UUID,
        userName: string | null,
        botToken?: string,
    ) {
        const data = adapter.db.prepare('SELECT * FROM accounts WHERE id = ?').get(userId);

        if (!data) {
            // If userName is not provided and botToken is, fetch the bot's name
            if (!userName && botToken) {
                userName = await this.fetchBotName(botToken);
            }

            // User does not exist, so create them
<<<<<<< HEAD
            const { error } = await supabase.from('accounts').insert([
                {
                    id: userId,
                    name: userName || 'Bot',
                    email: (userName || 'Bot') + '@discord',
                    details: { summary: 'No information yet.' },
                },
            ]);

            if (error) {
                console.error('Error creating user:', error);
            } else {
                console.log(`User ${userName} created successfully.`);
            }
=======
            adapter.db.prepare('INSERT INTO accounts (id, name, email, details) VALUES (?, ?, ?, ?)').run(
                userId,
                userName || 'Bot',
                (userName || 'Bot') + '@discord',
                JSON.stringify({ summary: 'I am a bot' }),
            );

            console.log(`User ${userName} created successfully.`);
>>>>>>> 75c393dc
        }
    }

    // Modify this function to use SQLite  
    async ensureRoomExists(roomId: UUID) {
        const data = adapter.db.prepare('SELECT * FROM rooms WHERE id = ?').get(roomId);

        if (!data) {
            // Room does not exist, so create it
            adapter.db.prepare('INSERT INTO rooms (id) VALUES (?)').run(roomId);
            console.log(`Room ${roomId} created successfully.`);
        }
    }

    // Modify this function to use SQLite
    async ensureParticipantInRoom(
        userId: UUID,
        roomId: UUID,
    ) {
        console.log('*** ensureParticipantInRoom', userId, roomId);
        const data = adapter.db.prepare('SELECT * FROM participants WHERE user_id = ? AND room_id = ?').get(userId, roomId);

        if (!data) {
            // Participant does not exist, so link user to room
            adapter.db.prepare('INSERT INTO participants (user_id, room_id) VALUES (?, ?)').run(userId, roomId);
            console.log(`User ${userId} linked to room ${roomId} successfully.`);
        }
    }

    /**
     * Listens on an audio stream and responds with an audio stream.
     */
    async listenToSpokenAudio(userId: UUID, userName: string, channelId: string, inputStream: Readable, callback: (responseAudioStream: Readable) => void, requestedResponseType?: ResponseType): Promise<void> {
        if (requestedResponseType == null) requestedResponseType = ResponseType.RESPONSE_AUDIO;
    }

    /**
    * Responds to an audio stream
    */
    async respondToSpokenAudio(userId: UUID, userName: string, channelId: string, inputBuffer: Buffer, requestedResponseType?: ResponseType): Promise<Readable | null> {
        console.log("Responding to spoken audio");
        if (requestedResponseType == null) requestedResponseType = ResponseType.RESPONSE_AUDIO;
        const sstService = speechToText;
        const text = await sstService(inputBuffer);
        if (requestedResponseType == ResponseType.SPOKEN_TEXT) {
            return Readable.from(text as string);
        } else {
            return await this.respondToText({ userId, userName, channelId, input: text as string, requestedResponseType, discordClient: this.client });
        }
    }


    /**
     * Responds to text
     */
    async respondToText({ userId, userName, channelId, input, requestedResponseType, message, discordMessage, discordClient, interestChannels }: {
        userId: UUID,
        userName: string,
        channelId: string,
        input: string,
        requestedResponseType?: ResponseType,
        message?: DiscordMessage,
        discordClient: Client,
        discordMessage?: DiscordMessage,
        interestChannels?: InterestChannels
    }): Promise<Readable | null> {

        async function _shouldIgnore(message: DiscordMessage, interestChannels: InterestChannels) {
            if (!interestChannels) {
                throw new Error('Interest channels not provided');
            }
            // exclude common things people would say to make the agent shut up
            const loseInterestWords = ['shut up', 'stop', 'dont talk', 'silence', 'stop talking', 'be quiet', 'hush', 'stfu', 'stupid bot', 'dumb bot']
            // if message content is less than 13 characters and contains any of the ignore words, do not respond
            if (message.content.length < 13 && loseInterestWords.some(word => message.content.toLowerCase().includes(word))) {
                // delete the channel from the interest channels
                delete interestChannels[message.channelId];
                return true;
            }

            const ignoreWords = ['fuck', 'shit', 'damn', 'piss', 'suck', 'dick', 'cock', ' sex', ' sexy']
            if (message.content.length < 15 && ignoreWords.some(word => message.content.toLowerCase().includes(word))) {
                // continue to pay attention, but ignore these
                return true;
            }

            // if the message is less than 7 characters and the agent is not already interested, return false
            if (!interestChannels[message.channelId] && message.content.length < 7) {
                return true;
            }

            // small quips that are veyr short can be ignored
            const ignoreResponseWords = ['lol', 'nm', 'uh']
            if (message.content.length < 4 && ignoreResponseWords.some(word => message.content.toLowerCase().includes(word))) {
                // continue to pay attention, but ignore these
                return true;
            }
            return false;
        }

        async function _shouldRespond(message: DiscordMessage, interestChannels: InterestChannels) {
            if (message.author.id === discordClient.user?.id) return false; // do not respond to self
            if (message.author.bot) return false; // Do not respond to other bots
            // if the message includes a ping or the bots name (either uppercase or lowercase), respond
            if (message.mentions.has(discordClient.user?.id as string)) return true;

            // get the guild member info from the discord Client
            const guild = message.guild;
            const member = guild?.members.cache.get(discordClient.user?.id as string);
            const nickname = member?.nickname;
            console.log('nickname', nickname)

            if (message.content.toLowerCase().includes(discordClient.user?.username.toLowerCase() as string) ||
                message.content.toLowerCase().includes(discordClient.user?.tag.toLowerCase() as string) ||
                (nickname && message.content.toLowerCase().includes(nickname.toLowerCase()))) {
                return true;
            }

            // if the message is a DM (not a guild), respond
            if (!message.guild) return true;

            // acknowledgedments that come after an agent message should be evaluated
            const acknowledgementWords = ['ok', 'sure', 'no', 'okay', 'yes', 'maybe', 'why not', 'yeah', 'yup', 'yep', 'ty']
            // check if last message was from the bot
            if (interestChannels[message.channelId] && interestChannels[message.channelId].messages && interestChannels[message.channelId].messages.length > 0 &&
                // last message came from the bot
                interestChannels[message.channelId].messages[interestChannels[message.channelId].messages.length - 1].userId === discordClient.user?.id &&
                // last message contains an acknowledgement word
                acknowledgementWords.some(word => interestChannels[message.channelId].messages[interestChannels[message.channelId].messages.length - 1].content.content.toLowerCase().includes(word)) &&
                // last message is less than 6 chars
                interestChannels[message.channelId].messages[interestChannels[message.channelId].messages.length - 1].content.content.length < 6
            ) {
                return true;
            }
            return false;
        }

        // if interestChannels contains the channel id, considering responding
        const shouldIgnore = (message && interestChannels) ? await _shouldIgnore(message, interestChannels) : false;
        let hasInterest = (message && interestChannels) ? !!interestChannels[message.channelId] : true;
        let shouldRespond = (message && interestChannels) ? await _shouldRespond(message, interestChannels) : true;

        // if shouldIgnore, delete the channel from interestChannels
        if (shouldIgnore) {
            shouldRespond = false;
            hasInterest = false
            if (interestChannels && message && interestChannels[message?.channelId]) {
                delete interestChannels[message?.channelId];
            }
        }

        console.log('***** hasInterest', hasInterest)
        console.log('***** shouldIgnore', shouldIgnore)
        console.log('***** shouldRespond', shouldRespond)

        if (!shouldIgnore && interestChannels) {
            // set interestChannels to include the <channelId>: <timestamp> pair
            interestChannels[channelId] = {
                messages: [...(interestChannels[channelId]?.messages || []), {
                    userId: userId,
                    userName: userName,
                    content: { content: message?.content || '', action: 'WAIT' },
                }], lastMessageSent: Date.now()
            };
        }

        console.log("Responding to text");
        if (requestedResponseType == null) requestedResponseType = ResponseType.RESPONSE_AUDIO;

        const room_id = getUuid(channelId) as UUID;

        const userIdUUID = getUuid(userId) as UUID;

        const agentId = getUuid(settings.DISCORD_APPLICATION_ID as string) as UUID;

        await this.ensureUserExists(agentId, await this.fetchBotName(settings.DISCORD_API_TOKEN), settings.DISCORD_API_TOKEN);
        await this.ensureUserExists(userIdUUID, userName);
        await this.ensureRoomExists(room_id);
        await this.ensureParticipantInRoom(userIdUUID, room_id);
        await this.ensureParticipantInRoom(agentId, room_id);

        const callback = (response: string) => {
            // Send the response back to the same channel
            message?.channel.send(response);
        }

        if (input && input.startsWith("/")) {
            return null;
        }

        const response = await this.handleMessage({
            message: {
                content: { content: input, action: 'WAIT' },
                userId: userIdUUID,
                room_id,
            },
            hasInterest,
            shouldIgnore,
            shouldRespond,
            callback,
            interestChannels,
            discordClient: this.client,
            discordMessage: discordMessage as DiscordMessage
        });

        if (!response.content) {
            return null;
        }

        if (requestedResponseType == ResponseType.RESPONSE_TEXT) {
            return Readable.from(response.content);
        } else {
            return await textToSpeech(response.content);
        }
    }

    private async onReady() {
        const guilds = await this.client.guilds.fetch();
        // Iterate through all guilds
        for (const [, guild] of guilds) {
            const fullGuild = await guild.fetch();
            this.scanGuild(fullGuild);
        }
    }

    private async scanGuild(guild: Guild) {
        // Iterate through all voice channels fetching the largest one with at least one connected member
        const channels = (await guild.channels.fetch())
            .filter((channel) => channel?.type == ChannelType.GuildVoice);
        let chosenChannel: BaseGuildVoiceChannel | null = null;

        for (const [, channel] of channels) {
            const voiceChannel = channel as BaseGuildVoiceChannel;
            if (voiceChannel.members.size > 0 && (chosenChannel === null || voiceChannel.members.size > chosenChannel.members.size)) {
                chosenChannel = voiceChannel;
            }
        }

        if (chosenChannel != null) {
            this.joinChannel(chosenChannel);
        }
    }

    private async joinChannel(channel: BaseGuildVoiceChannel) {
        if (settings.DISCORD_IGNORED_CHANNEL_IDS.includes(channel.id)) {
            console.log("Ignoring channel:", channel.name);
            return;
        }
        console.log("joining channel:", channel.name);
        const oldConnection = getVoiceConnection(channel.guildId as any);
        if (oldConnection) {
            try {
                oldConnection.destroy();
            } catch (error) {
                console.error('Error leaving voice channel:', error);
            }
        }
        const connection = joinVoiceChannel({
            channelId: channel.id,
            guildId: channel.guild.id,
            adapterCreator: channel.guild.voiceAdapterCreator,
            selfDeaf: false,
            selfMute: false
        });

        for (const [, member] of channel.members) {
            if (member.user.bot) continue;
            this.monitorMember(member, channel);
        }

        connection.receiver.speaking.on('start', (userId: string) => {
            const user = channel.members.get(userId);
            if (user?.user.bot) return;
            this.monitorMember(user as GuildMember, channel);
            this.streams.get(userId)?.emit('speakingStarted');
        });

        connection.receiver.speaking.on('end', async (userId: string) => {
            const user = channel.members.get(userId);
            if (user?.user.bot) return;
            this.streams.get(userId)?.emit('speakingStopped');
        });
    }

    private async monitorMember(member: GuildMember, channel: BaseGuildVoiceChannel) {
        const userId = member.id;
        const userName = member.displayName;
        const connection = getVoiceConnection(member.guild.id);
        const receiveStream = connection?.receiver.subscribe(userId, {
            autoDestroy: true,
            emitClose: true
        });
        if (receiveStream && receiveStream.listenerCount('data') > 0) { return; }
        const opusDecoder = new prism.opus.Decoder({
            channels: 1,
            rate: DECODE_SAMPLE_RATE,
            frameSize: DECODE_FRAME_SIZE
        });
        pipeline(receiveStream as any, opusDecoder, (err: any) => {
            if (err) {
                console.log(`Opus decoding pipeline error: ${err}`);
            }
        });
        this.streams.set(userId, opusDecoder);
        this.connections.set(userId, connection as VoiceConnection);
        opusDecoder.on('error', (err: any) => {
            console.log(`Opus decoding error: ${err}`);
        });
        opusDecoder.on('close', () => {
            console.log(`Opus decoder for ${member?.displayName} closed`);
        });
        this.emit('userStream', userId, userName, channel, opusDecoder);
        receiveStream && receiveStream.on('close', () => {
            console.log(`voice stream from ${member?.displayName} closed`);
        });
    }

    async playAudioStream(userId: UUID, audioStream: Readable) {
        const connection = this.connections.get(userId);
        if (connection == null) {
            console.log(`No connection for user ${userId}`);
            return;
        }
        let audioPlayer = createAudioPlayer({
            behaviors: {
                noSubscriber: NoSubscriberBehavior.Pause
            }
        });
        connection.subscribe(audioPlayer);

        const audioStartTime = Date.now();

        /*
        const transformer = new AudioConversionStream({
            inputChannels: 1,
            inputSampleRate: 16000,
            outputChannels: 2,
            outputSampleRate: 48000
        });
        */


        /*
        const transformer = ffmpeg(audioStream)
            .inputFormat('s16le')
            .inputOptions([
                '-ac 1',
                '-ar 16000'
            ])
            .outputFormat('s16le')
            .outputOptions([
                '-ac 2',
                '-ar 48000'
            ]);
        */

        /*
        const transformer = new prism.FFmpeg({
            args: [
                '-f', 's16le',
                '-ar', '16000',
                '-ac', '1',
                '-i', '-',
                '-f', 's16le',
                '-ar', '48000',
                '-ac', '2'
            ]
        });

        const transformer = new PassThrough();

        transformer.on('error', (err) => {
            console.log(`Audio conversion error: ${err}`);
        });

        transformer.on('close', () => {
            console.log(`Audio conversion closed`);
        });

        audioStream.pipe(transformer);
        */

        let resource = createAudioResource(audioStream, {
            inputType: StreamType.Arbitrary
        });
        audioPlayer.play(resource);

        audioPlayer.on('error', (err: any) => {
            console.log(`Audio player error: ${err}`);
        });

        audioPlayer.on('stateChange', (oldState: any, newState: { status: string; }) => {
            console.log("Audio player " + newState.status);
            if (newState.status == 'idle') {
                let idleTime = Date.now();
                console.log(`Audio playback took: ${idleTime - audioStartTime}ms`);
            }
        });
    }
}

const discordClient = new DiscordClient();<|MERGE_RESOLUTION|>--- conflicted
+++ resolved
@@ -1,1107 +1,1073 @@
-import { REST } from '@discordjs/rest';
-import { NoSubscriberBehavior, StreamType, VoiceConnection, createAudioPlayer, createAudioResource, getVoiceConnection, joinVoiceChannel } from "@discordjs/voice";
-<<<<<<< HEAD
-import { SupabaseClient, createClient } from "@supabase/supabase-js";
-import { Action, BgentRuntime, Content, Message, State, SupabaseDatabaseAdapter, composeContext, defaultActions, embeddingZeroVector, parseJSONObjectFromText } from "bgent";
-=======
-import Database from "better-sqlite3";
-import { Action, BgentRuntime, Content, Message, SqliteDatabaseAdapter, State, composeContext, defaultActions, embeddingZeroVector, messageHandlerTemplate, parseJSONObjectFromText } from "bgent";
->>>>>>> 75c393dc
-import { UUID } from 'crypto';
-import { BaseGuildVoiceChannel, ChannelType, Client, Message as DiscordMessage, Events, GatewayIntentBits, Guild, GuildMember, Partials, Routes, VoiceState } from "discord.js";
-import { EventEmitter } from "events";
-import prism from "prism-media";
-import { Readable, pipeline } from "stream";
-import { default as getUuid, default as uuid } from 'uuid-by-string';
-import elaborate_discord from './actions/elaborate.ts';
-import joinvoice from './actions/joinvoice.ts';
-import leavevoice from './actions/leavevoice.ts';
-import { textToSpeech } from "./elevenlabs.ts";
-import timeProvider from "./providers/time.ts";
-import flavorProvider from "./providers/flavor.ts";
-import voiceStateProvider from "./providers/voicestate.ts";
-import settings from "./settings.ts";
-import { speechToText } from "./speechtotext.ts";
-<<<<<<< HEAD
-import { messageHandlerTemplate } from "./template.ts";
-=======
-import { load } from "./sqlite_vss.ts";
->>>>>>> 75c393dc
-
-// SQLite adapter
-const adapter = new SqliteDatabaseAdapter(new Database(":memory:"));
-
-// Load sqlite-vss
-load((adapter as SqliteDatabaseAdapter).db);
-
-// These values are chosen for compatibility with picovoice components
-const DECODE_FRAME_SIZE = 1024;
-const DECODE_SAMPLE_RATE = 16000;
-
-type InterestChannels = { [key: string]: { lastMessageSent: number, messages: { userId: UUID, userName: string, content: Content }[] } }
-
-export const shouldRespondTemplate = `
-# INSTRUCTIONS: Determine if {{agentName}} should respond to the message and participate in the conversation. Do not comment. Just respond with "true" or "false".
-
-Response options are RESPOND, IGNORE and STOP.
-
-{{agentName}} should respond to messages that are directed at them, or participate in conversations that are interesting or relevant to their background, IGNORE messages that are irrelevant to them, and should STOP if the conversation is concluded.
-
-{{agentName}} is in a room with other users and wants to be conversational, but not annoying.
-{{agentName}} should RESPOND to messages that are directed at them, or participate in conversations that are interesting or relevant to their background.
-If a message is not interesting or relevant, {{agentName}} should IGNORE.
-Unless directly RESPONDing to a user, {{agentName}} should IGNORE to messages that are very short or do not contain much information.
-If a user asks {{agentName}} to stop talking, {{agentName}} should STOP.
-If {{agentName}} concludes a conversation and isn't part of the conversation anymore, {{agentName}} should STOP.
-
-IMPORTANT: {{agentName}} is particularly sensitive about being annoying, so if there is any doubt, it is better to IGNORE.
-
-{{recentMessages}}
-
-# INSTRUCTIONS: Respond with RESPOND if {{agentName}} should respond, or IGNORE if {{agentName}} should not respond to the last message and STOP if {{agentName}} should stop participating in the conversaiton.`;
-
-enum ResponseType {
-    /**
-     * The original spoken audio from the user.
-     */
-    SPOKEN_AUDIO = 0,
-    /**
-     * The original spoken audio from the user, converted to text.
-     */
-    SPOKEN_TEXT = 1,
-    /**
-     * The response from the AI as text
-     */
-    RESPONSE_TEXT = 2,
-    /**
-     * The response from the AI as audio
-     */
-    RESPONSE_AUDIO = 3
-}
-
-const commands = [
-    {
-        name: 'setname',
-        description: 'Change the agent\'s name in the database',
-        options: [
-            {
-                name: 'name',
-                description: 'The new name for the agent',
-                type: 3, // 3 corresponds to the STRING type
-                required: true,
-            },
-        ],
-    },
-    {
-        name: 'setbio',
-        description: 'Change the agent\'s bio in the database',
-        options: [
-            {
-                name: 'bio',
-                description: 'The new bio for the agent',
-                type: 3,
-                required: true,
-            },
-        ],
-    },
-    {
-        name: 'setavatar',
-        description: 'Change the bot\'s server avatar',
-        options: [
-            {
-                name: 'image',
-                description: 'The image to set as the bot\'s avatar',
-                type: 11, // 11 corresponds to the ATTACHMENT type
-                required: true,
-            },
-        ],
-    },
-    {
-        name: 'joinchannel',
-        description: 'Join the voice channel the user is in',
-        options: [
-            {
-                name: 'channel',
-                description: 'The voice channel to join',
-                type: 7, // 7 corresponds to the CHANNEL type
-                required: true,
-            }
-        ]
-    },
-    {
-        name: 'leavechannel',
-        description: 'Leave the voice channel the user is in',
-    },
-];
-
-
-
-const rest = new REST({ version: '9' }).setToken(settings.DISCORD_API_TOKEN);
-
-(async () => {
-    try {
-        console.log('Started refreshing application (/) commands.');
-
-        await rest.put(
-            Routes.applicationCommands(settings.DISCORD_APPLICATION_ID!),
-            { body: commands },
-        );
-
-        console.log('Successfully reloaded application (/) commands.');
-    } catch (error) {
-        console.error(error);
-    }
-})();
-
-export class DiscordClient extends EventEmitter {
-    private apiToken: string;
-    private client: Client;
-    private streams: Map<string, Readable> = new Map();
-    private connections: Map<string, VoiceConnection> = new Map();
-    private runtime: BgentRuntime;
-
-    constructor() {
-        super();
-        this.apiToken = settings.DISCORD_API_TOKEN;
-        this.client = new Client({
-            intents: [
-                GatewayIntentBits.Guilds,
-                GatewayIntentBits.DirectMessages,
-                GatewayIntentBits.GuildVoiceStates,
-                GatewayIntentBits.MessageContent,
-                GatewayIntentBits.GuildMessages,
-                GatewayIntentBits.DirectMessageTyping,
-                GatewayIntentBits.GuildMessageTyping,
-            ],
-            partials: [
-                Partials.Channel,
-                Partials.Message,
-            ]
-        });
-
-        this.runtime = new BgentRuntime({
-<<<<<<< HEAD
-            databaseAdapter: new SupabaseDatabaseAdapter(
-                settings.SUPABASE_URL!,
-                settings.SUPABASE_API_KEY!,
-            ),
-            template: messageHandlerTemplate,
-=======
-            databaseAdapter: adapter,
->>>>>>> 75c393dc
-            token: settings.OPENAI_API_KEY as string,
-            serverUrl: 'https://api.openai.com/v1',
-            model: 'gpt-4-turbo-preview', // gpt-3.5 is default
-            evaluators: [],
-            providers: [voiceStateProvider, timeProvider, flavorProvider],
-            // filter out the default ELABORATE action
-            actions: [...defaultActions.filter(
-                (action: Action) => action.name !== 'ELABORATE'
-            ),
-                // add the discord specific elaborate action, which has a callback
-                elaborate_discord,
-                joinvoice,
-                leavevoice],
-        });
-
-        this.client.once(Events.ClientReady, async (readyClient: { user: { tag: any; id: any; }; }) => {
-            console.log("ignored channels:", settings.DISCORD_IGNORED_CHANNEL_IDS);
-            console.log(`Logged in as ${readyClient.user?.tag}`);
-            console.log('Use this URL to add the bot to your server:');
-            console.log(`https://discord.com/oauth2/authorize?client_id=${readyClient.user?.id}&scope=bot`);
-            await this.checkBotAccount();
-            await this.onReady();
-        });
-        this.client.login(this.apiToken);
-        this.client.on('voiceStateUpdate', (oldState: VoiceState | null, newState: VoiceState | null) => {
-            if (newState?.member?.user.bot) return;
-            if (newState?.channelId != null && newState?.channelId != oldState?.channelId) {
-                this.joinChannel(newState.channel as BaseGuildVoiceChannel);
-            }
-        });
-        this.client.on('guildCreate', (guild: Guild) => {
-            console.log(`Joined guild ${guild.name}`);
-            this.scanGuild(guild);
-        });
-        this.on('userStream', async (userId: UUID, userName: string, channel: BaseGuildVoiceChannel, audioStream: Readable) => {
-            const channelId = channel.id;
-            const userIdUUID = uuid(userId) as UUID;
-            this.listenToSpokenAudio(userIdUUID, userName, channelId, audioStream, async (responseAudioStream) => {
-                console.log("Got response audio stream");
-                responseAudioStream.on('close', () => {
-                    console.log("Response audio stream closed");
-                });
-                await discordClient.playAudioStream(userId, responseAudioStream);
-            }, ResponseType.RESPONSE_AUDIO);
-        });
-
-        let lastProcessedMessageId: string | null = null;
-        let interestChannels: InterestChannels = {};
-
-        this.client.on(Events.MessageCreate, async (message: DiscordMessage) => {
-            if (message.interaction) return;
-            console.log("Got message");
-
-            if (message.author?.bot) return;
-
-            // Check if the message has already been processed
-            if (message.id === lastProcessedMessageId) {
-                console.log("Ignoring duplicate message");
-                return;
-            }
-
-            lastProcessedMessageId = message.id;
-
-            const userId = message.author.id as UUID;
-            const userName = message.author.username;
-            const channelId = message.channel.id;
-            const textContent = message.content;
-
-            if (settings.DISCORD_IGNORED_CHANNEL_IDS.includes(channelId)) {
-                console.log("Ignoring message in ignored channel");
-                return;
-            }
-
-            // remove any channels that have not been active for 10 hours
-            for (let [channelId, channelData] of Object.entries(interestChannels)) {
-                if (Date.now() - channelData.lastMessageSent > 36000000) {
-                    delete interestChannels[channelId];
-                }
-            }
-
-            try {
-                // Use your existing function to handle text and get a response
-                const responseStream = await this.respondToText({ userId, userName, channelId, input: textContent, requestedResponseType: ResponseType.RESPONSE_TEXT, message, interestChannels, discordMessage: message, discordClient: this.client });
-                if (!responseStream) {
-                    console.log("No response stream");
-                    return;
-                }
-                // Convert the Readable stream to text (assuming the response is text)
-                let responseData = '';
-                for await (const chunk of responseStream) {
-                    responseData += chunk;
-                }
-
-                // Send the response back to the same channel
-                message.channel.send(responseData);
-            } catch (error) {
-                console.error('Error responding to message:', error);
-                message.channel.send('Sorry, I encountered an error while processing your request.');
-            }
-        });
-
-        this.client.on(Events.InteractionCreate, async (interaction) => {
-            if (!interaction.isCommand()) return;
-            if (interaction.commandName === 'setname') {
-                console.log('interaction', interaction);
-                const newName = interaction.options.get('name')?.value;
-                console.log('**** newName:', newName);
-
-                const agentId = getUuid(settings.DISCORD_APPLICATION_ID as string) as UUID;
-                const userIdUUID = getUuid(interaction.user.id) as UUID;
-                const userName = interaction.user.username;
-                const room_id = getUuid(interaction.channelId) as UUID;
-
-                await interaction.deferReply();
-
-                await this.ensureUserExists(agentId, await this.fetchBotName(settings.DISCORD_API_TOKEN), settings.DISCORD_API_TOKEN);
-                await this.ensureUserExists(userIdUUID, userName);
-                await this.ensureRoomExists(room_id);
-                await this.ensureParticipantInRoom(userIdUUID, room_id);
-                await this.ensureParticipantInRoom(agentId, room_id);
-
-                if (newName) {
-                    try {
-                        adapter.db.prepare('UPDATE accounts SET name = ? WHERE id = ?').run(newName, getUuid(interaction.client.user?.id));
-
-                        const guild = interaction.guild;
-                        if (guild) {
-                            const botMember = await guild.members.fetch(interaction.client.user?.id as string);
-                            await botMember.setNickname(newName as string);
-                        }
-
-                        await interaction.editReply(`Agent's name has been updated to: ${newName}`);
-                    } catch (error) {
-                        console.error('Error updating agent name:', error);
-                        await interaction.editReply('An error occurred while updating the agent name.');
-                    }
-                } else {
-                    await interaction.editReply('Please provide a new name for the agent.');
-                }
-
-
-            } else if (interaction.commandName === 'setbio') {
-                const newBio = interaction.options.get('bio')?.value;
-                if (newBio) {
-                    try {
-                        const agentId = getUuid(settings.DISCORD_APPLICATION_ID as string) as UUID;
-                        const userIdUUID = getUuid(interaction.user.id) as UUID;
-                        const userName = interaction.user.username;
-                        const room_id = getUuid(interaction.channelId) as UUID;
-
-                        await interaction.deferReply();
-
-                        await this.ensureUserExists(agentId, await this.fetchBotName(settings.DISCORD_API_TOKEN), settings.DISCORD_API_TOKEN);
-                        await this.ensureUserExists(userIdUUID, userName);
-                        await this.ensureRoomExists(room_id);
-                        await this.ensureParticipantInRoom(userIdUUID, room_id);
-                        await this.ensureParticipantInRoom(agentId, room_id);
-
-                        adapter.db.prepare('UPDATE accounts SET details = ? WHERE id = ?').run(JSON.stringify({ summary: newBio }), getUuid(interaction.client.user?.id));
-
-                        await interaction.editReply(`Agent's bio has been updated to: ${newBio}`);
-                    } catch (error) {
-                        console.error('Error updating agent bio:', error);
-                        await interaction.editReply('An error occurred while updating the agent bio.');
-                    }
-                } else {
-                    await interaction.reply('Please provide a new bio for the agent.');
-                }
-                return;
-            } else if (interaction.commandName === 'setavatar') {
-                const agentId = getUuid(settings.DISCORD_APPLICATION_ID as string) as UUID;
-                const userIdUUID = getUuid(interaction.user.id) as UUID;
-                const userName = interaction.user.username;
-                const room_id = getUuid(interaction.channelId) as UUID;
-
-                await interaction.deferReply();
-
-                await this.ensureUserExists(agentId, await this.fetchBotName(settings.DISCORD_API_TOKEN), settings.DISCORD_API_TOKEN);
-                await this.ensureUserExists(userIdUUID, userName);
-                await this.ensureRoomExists(room_id);
-                await this.ensureParticipantInRoom(userIdUUID, room_id);
-                await this.ensureParticipantInRoom(agentId, room_id);
-
-                const attachment = interaction.options.getAttachment('image');
-                if (attachment) {
-                    try {
-                        const response = await fetch(attachment.url);
-                        const buffer = await response.arrayBuffer();
-                        const base64 = Buffer.from(buffer).toString('base64');
-                        const dataURI = `data:${attachment.contentType};base64,${base64}`;
-                        await interaction.client.user?.setAvatar(dataURI);
-                        await interaction.editReply('Bot avatar has been updated.');
-                    } catch (error) {
-                        console.error('Error updating bot avatar:', error);
-                        await interaction.editReply('An error occurred while updating the bot avatar.');
-                    }
-                } else {
-                    await interaction.editReply('Please provide an image attachment to set as the bot avatar.');
-                }
-                return;
-            }
-            else if (interaction.commandName === 'joinchannel') {
-                const channelId = interaction.options.get('channel')?.value as string;
-                if (!channelId) {
-                    await interaction.reply('Please provide a voice channel to join.');
-                    return;
-                }
-                const guild = interaction.guild;
-                if (!guild) {
-                    return;
-                }
-                if (settings.DISCORD_IGNORED_CHANNEL_IDS.includes(channelId)) {
-                    await interaction.reply('Voice channel not found!');
-                    return;
-                }
-                const voiceChannel = interaction.guild.channels.cache.find(channel => channel.id === channelId && channel.type === ChannelType.GuildVoice);
-
-                if (!voiceChannel) {
-                    await interaction.reply('Voice channel not found!');
-                    return;
-                }
-
-                try {
-                    this.joinChannel(voiceChannel as BaseGuildVoiceChannel);
-                    await interaction.reply(`Joined voice channel: ${voiceChannel.name}`);
-                } catch (error) {
-                    console.error('Error joining voice channel:', error);
-                    await interaction.reply('Failed to join the voice channel.');
-                }
-            }
-            else if (interaction.commandName === 'leavechannel') {
-                const connection = getVoiceConnection(interaction.guildId as any);
-
-                if (!connection) {
-                    await interaction.reply('Not currently in a voice channel.');
-                    return;
-                }
-
-                try {
-                    connection.destroy();
-                    await interaction.reply('Left the voice channel.');
-                } catch (error) {
-                    console.error('Error leaving voice channel:', error);
-                    await interaction.reply('Failed to leave the voice channel.');
-                }
-            }
-        });
-    }
-
-    private async checkBotAccount() {
-        const agentId = getUuid(settings.DISCORD_APPLICATION_ID as string) as UUID;
-        const room_id = getUuid(this.client.user?.id as string) as UUID;
-
-        await this.ensureUserExists(agentId, await this.fetchBotName(settings.DISCORD_API_TOKEN), settings.DISCORD_API_TOKEN);
-        await this.ensureRoomExists(room_id);
-        await this.ensureParticipantInRoom(agentId, room_id);
-
-        const botData = adapter.db.prepare('SELECT name FROM accounts WHERE id = ?').get(agentId) as { name: string };
-
-        if (!botData.name) {
-            const botName = await this.fetchBotName(settings.DISCORD_API_TOKEN);
-            adapter.db.prepare('UPDATE accounts SET name = ? WHERE id = ?').run(botName, agentId);
-        }
-    }
-
-
-    /**
-    * Handle an incoming message, processing it and returning a response.
-    * @param message The message to handle.
-    * @param state The state of the agent.
-    * @returns The response to the message.
-    */
-    async handleMessage({
-        message,
-        hasInterest = true,
-        shouldIgnore = false,
-        shouldRespond = true,
-        callback,
-        state,
-        interestChannels,
-        discordClient,
-        discordMessage
-    }: {
-        message: Message,
-        hasInterest?: boolean,
-        shouldIgnore?: boolean,
-        shouldRespond?: boolean,
-        callback: (response: string) => void,
-        state?: State,
-        interestChannels?: InterestChannels
-        discordClient: Client,
-        discordMessage: DiscordMessage
-    }): Promise<Content> {
-        if (!state) {
-            state = { ...(await this.runtime.composeState(message) as State), discordClient, discordMessage }
-        }
-        // remove the elaborate action 
-
-        const _saveRequestMessage = async (message: Message, state: State) => {
-            const { content: senderContent, /* userId, userIds, room_id */ } = message
-
-            // we run evaluation here since some evals could be modulo based, and we should run on every message
-            if ((senderContent as Content).content) {
-                const data2 = adapter.db.prepare('SELECT * FROM memories WHERE type = ? AND user_id = ? AND room_id = ? ORDER BY created_at DESC LIMIT 1').all('messages', message.userId, message.room_id) as { content: Content }[];
-
-                if (data2.length > 0 && data2[0].content === message.content) {
-                    console.log('already saved', data2)
-                } else {
-                    await this.runtime.messageManager.createMemory({
-                        user_id: message.userId!,
-                        content: senderContent,
-                        room_id: message.room_id,
-                        embedding: embeddingZeroVector
-                    })
-                }
-                await this.runtime.evaluate(message, { ...state, discordMessage, discordClient })
-            }
-        }
-
-        await _saveRequestMessage(message, state as State)
-
-        if (shouldIgnore) {
-            return { content: '', action: 'IGNORE' };
-        }
-
-        state = { ...(await this.runtime.composeState(message) as State), discordClient, discordMessage }
-
-        if (!shouldRespond && hasInterest) {
-            const shouldRespondContext = composeContext({
-                state,
-                template: shouldRespondTemplate
-            })
-
-            const response = await this.runtime.completion({
-                context: shouldRespondContext,
-                stop: []
-            })
-
-            // check if the response is true or false
-            if (response.toLowerCase().includes('respond')) {
-                shouldRespond = true;
-            } else if (response.toLowerCase().includes('ignore')) {
-                shouldRespond = false;
-            } else if (response.toLowerCase().includes('stop')) {
-                shouldRespond = false;
-                if (interestChannels)
-                    delete interestChannels[discordMessage.channelId];
-            } else {
-                console.error('Invalid response:', response);
-                shouldRespond = false;
-            }
-        }
-
-        if (!shouldRespond) {
-            console.log("Not responding to message");
-            return { content: '', action: 'IGNORE' };
-        }
-
-        console.log("Responding to message");
-
-        const context = composeContext({
-            state,
-            template: messageHandlerTemplate
-        })
-
-        if (this.runtime.debugMode) {
-            console.log(context, 'Response Context')
-        }
-
-        let responseContent: Content | null = null
-        const { userId, room_id } = message
-
-        for (let triesLeft = 3; triesLeft > 0; triesLeft--) {
-            console.log('*** RESPONDING:')
-            console.log(context)
-            const response = await this.runtime.completion({
-                context,
-                stop: []
-            })
-
-            const values = {
-                body: response,
-                user_id: userId,
-                room_id,
-                type: 'response'
-            }
-
-            console.log("values", values)
-
-            adapter.db.prepare('INSERT INTO logs (body, user_id, room_id, type) VALUES (?, ?, ?, ?)').run([
-                values.body,
-                values.user_id,
-                values.room_id,
-                values.type
-            ])
-
-            console.log('raw response is', response)
-
-            const parsedResponse = parseJSONObjectFromText(
-                response
-            ) as unknown as Content
-                console.log("parsedResponse", parsedResponse)
-            if (
-                !(parsedResponse?.user as string)?.includes(
-                    (state as State).senderName as string
-                )
-            ) {
-                responseContent = {
-                    content: parsedResponse.content,
-                    action: parsedResponse.action
-                }
-                break
-            }
-        }
-
-        if (!responseContent) {
-            responseContent = {
-                content: '',
-                action: 'IGNORE'
-            }
-        }
-
-        const _saveResponseMessage = async (
-            message: Message,
-            state: State,
-            responseContent: Content
-        ) => {
-            const { room_id } = message
-            const agentId = getUuid(settings.DISCORD_APPLICATION_ID as string) as UUID;
-
-            responseContent.content = responseContent.content?.trim()
-
-            if (responseContent.content) {
-                await this.runtime.messageManager.createMemory({
-                    user_id: agentId!,
-                    content: responseContent,
-                    room_id,
-                    embedding: embeddingZeroVector
-                })
-                await this.runtime.evaluate(message, { ...state, responseContent })
-            } else {
-                console.warn('Empty response, skipping')
-            }
-        }
-
-        await _saveResponseMessage(message, state, responseContent)
-        this.runtime.processActions(message, responseContent, state).then((response: unknown) => {
-            if (response && (response as Content).content) {
-                callback((response as Content).content)
-            }
-        })
-        console.log('RESPONSE:', responseContent)
-        return responseContent
-    }
-
-    // Add this function to fetch the bot's name
-    async fetchBotName(botToken: string) {
-        const url = 'https://discord.com/api/v10/users/@me';
-
-        const response = await fetch(url, {
-            method: 'GET',
-            headers: {
-                Authorization: `Bot ${botToken}`,
-            },
-        });
-
-        if (!response.ok) {
-            throw new Error(`Error fetching bot details: ${response.statusText}`);
-        }
-
-        const data = await response.json();
-        return data.username; // Or data.tag for username#discriminator
-    }
-
-    // Modify this function to use SQLite
-    async ensureUserExists(
-        userId: UUID,
-        userName: string | null,
-        botToken?: string,
-    ) {
-        const data = adapter.db.prepare('SELECT * FROM accounts WHERE id = ?').get(userId);
-
-        if (!data) {
-            // If userName is not provided and botToken is, fetch the bot's name
-            if (!userName && botToken) {
-                userName = await this.fetchBotName(botToken);
-            }
-
-            // User does not exist, so create them
-<<<<<<< HEAD
-            const { error } = await supabase.from('accounts').insert([
-                {
-                    id: userId,
-                    name: userName || 'Bot',
-                    email: (userName || 'Bot') + '@discord',
-                    details: { summary: 'No information yet.' },
-                },
-            ]);
-
-            if (error) {
-                console.error('Error creating user:', error);
-            } else {
-                console.log(`User ${userName} created successfully.`);
-            }
-=======
-            adapter.db.prepare('INSERT INTO accounts (id, name, email, details) VALUES (?, ?, ?, ?)').run(
-                userId,
-                userName || 'Bot',
-                (userName || 'Bot') + '@discord',
-                JSON.stringify({ summary: 'I am a bot' }),
-            );
-
-            console.log(`User ${userName} created successfully.`);
->>>>>>> 75c393dc
-        }
-    }
-
-    // Modify this function to use SQLite  
-    async ensureRoomExists(roomId: UUID) {
-        const data = adapter.db.prepare('SELECT * FROM rooms WHERE id = ?').get(roomId);
-
-        if (!data) {
-            // Room does not exist, so create it
-            adapter.db.prepare('INSERT INTO rooms (id) VALUES (?)').run(roomId);
-            console.log(`Room ${roomId} created successfully.`);
-        }
-    }
-
-    // Modify this function to use SQLite
-    async ensureParticipantInRoom(
-        userId: UUID,
-        roomId: UUID,
-    ) {
-        console.log('*** ensureParticipantInRoom', userId, roomId);
-        const data = adapter.db.prepare('SELECT * FROM participants WHERE user_id = ? AND room_id = ?').get(userId, roomId);
-
-        if (!data) {
-            // Participant does not exist, so link user to room
-            adapter.db.prepare('INSERT INTO participants (user_id, room_id) VALUES (?, ?)').run(userId, roomId);
-            console.log(`User ${userId} linked to room ${roomId} successfully.`);
-        }
-    }
-
-    /**
-     * Listens on an audio stream and responds with an audio stream.
-     */
-    async listenToSpokenAudio(userId: UUID, userName: string, channelId: string, inputStream: Readable, callback: (responseAudioStream: Readable) => void, requestedResponseType?: ResponseType): Promise<void> {
-        if (requestedResponseType == null) requestedResponseType = ResponseType.RESPONSE_AUDIO;
-    }
-
-    /**
-    * Responds to an audio stream
-    */
-    async respondToSpokenAudio(userId: UUID, userName: string, channelId: string, inputBuffer: Buffer, requestedResponseType?: ResponseType): Promise<Readable | null> {
-        console.log("Responding to spoken audio");
-        if (requestedResponseType == null) requestedResponseType = ResponseType.RESPONSE_AUDIO;
-        const sstService = speechToText;
-        const text = await sstService(inputBuffer);
-        if (requestedResponseType == ResponseType.SPOKEN_TEXT) {
-            return Readable.from(text as string);
-        } else {
-            return await this.respondToText({ userId, userName, channelId, input: text as string, requestedResponseType, discordClient: this.client });
-        }
-    }
-
-
-    /**
-     * Responds to text
-     */
-    async respondToText({ userId, userName, channelId, input, requestedResponseType, message, discordMessage, discordClient, interestChannels }: {
-        userId: UUID,
-        userName: string,
-        channelId: string,
-        input: string,
-        requestedResponseType?: ResponseType,
-        message?: DiscordMessage,
-        discordClient: Client,
-        discordMessage?: DiscordMessage,
-        interestChannels?: InterestChannels
-    }): Promise<Readable | null> {
-
-        async function _shouldIgnore(message: DiscordMessage, interestChannels: InterestChannels) {
-            if (!interestChannels) {
-                throw new Error('Interest channels not provided');
-            }
-            // exclude common things people would say to make the agent shut up
-            const loseInterestWords = ['shut up', 'stop', 'dont talk', 'silence', 'stop talking', 'be quiet', 'hush', 'stfu', 'stupid bot', 'dumb bot']
-            // if message content is less than 13 characters and contains any of the ignore words, do not respond
-            if (message.content.length < 13 && loseInterestWords.some(word => message.content.toLowerCase().includes(word))) {
-                // delete the channel from the interest channels
-                delete interestChannels[message.channelId];
-                return true;
-            }
-
-            const ignoreWords = ['fuck', 'shit', 'damn', 'piss', 'suck', 'dick', 'cock', ' sex', ' sexy']
-            if (message.content.length < 15 && ignoreWords.some(word => message.content.toLowerCase().includes(word))) {
-                // continue to pay attention, but ignore these
-                return true;
-            }
-
-            // if the message is less than 7 characters and the agent is not already interested, return false
-            if (!interestChannels[message.channelId] && message.content.length < 7) {
-                return true;
-            }
-
-            // small quips that are veyr short can be ignored
-            const ignoreResponseWords = ['lol', 'nm', 'uh']
-            if (message.content.length < 4 && ignoreResponseWords.some(word => message.content.toLowerCase().includes(word))) {
-                // continue to pay attention, but ignore these
-                return true;
-            }
-            return false;
-        }
-
-        async function _shouldRespond(message: DiscordMessage, interestChannels: InterestChannels) {
-            if (message.author.id === discordClient.user?.id) return false; // do not respond to self
-            if (message.author.bot) return false; // Do not respond to other bots
-            // if the message includes a ping or the bots name (either uppercase or lowercase), respond
-            if (message.mentions.has(discordClient.user?.id as string)) return true;
-
-            // get the guild member info from the discord Client
-            const guild = message.guild;
-            const member = guild?.members.cache.get(discordClient.user?.id as string);
-            const nickname = member?.nickname;
-            console.log('nickname', nickname)
-
-            if (message.content.toLowerCase().includes(discordClient.user?.username.toLowerCase() as string) ||
-                message.content.toLowerCase().includes(discordClient.user?.tag.toLowerCase() as string) ||
-                (nickname && message.content.toLowerCase().includes(nickname.toLowerCase()))) {
-                return true;
-            }
-
-            // if the message is a DM (not a guild), respond
-            if (!message.guild) return true;
-
-            // acknowledgedments that come after an agent message should be evaluated
-            const acknowledgementWords = ['ok', 'sure', 'no', 'okay', 'yes', 'maybe', 'why not', 'yeah', 'yup', 'yep', 'ty']
-            // check if last message was from the bot
-            if (interestChannels[message.channelId] && interestChannels[message.channelId].messages && interestChannels[message.channelId].messages.length > 0 &&
-                // last message came from the bot
-                interestChannels[message.channelId].messages[interestChannels[message.channelId].messages.length - 1].userId === discordClient.user?.id &&
-                // last message contains an acknowledgement word
-                acknowledgementWords.some(word => interestChannels[message.channelId].messages[interestChannels[message.channelId].messages.length - 1].content.content.toLowerCase().includes(word)) &&
-                // last message is less than 6 chars
-                interestChannels[message.channelId].messages[interestChannels[message.channelId].messages.length - 1].content.content.length < 6
-            ) {
-                return true;
-            }
-            return false;
-        }
-
-        // if interestChannels contains the channel id, considering responding
-        const shouldIgnore = (message && interestChannels) ? await _shouldIgnore(message, interestChannels) : false;
-        let hasInterest = (message && interestChannels) ? !!interestChannels[message.channelId] : true;
-        let shouldRespond = (message && interestChannels) ? await _shouldRespond(message, interestChannels) : true;
-
-        // if shouldIgnore, delete the channel from interestChannels
-        if (shouldIgnore) {
-            shouldRespond = false;
-            hasInterest = false
-            if (interestChannels && message && interestChannels[message?.channelId]) {
-                delete interestChannels[message?.channelId];
-            }
-        }
-
-        console.log('***** hasInterest', hasInterest)
-        console.log('***** shouldIgnore', shouldIgnore)
-        console.log('***** shouldRespond', shouldRespond)
-
-        if (!shouldIgnore && interestChannels) {
-            // set interestChannels to include the <channelId>: <timestamp> pair
-            interestChannels[channelId] = {
-                messages: [...(interestChannels[channelId]?.messages || []), {
-                    userId: userId,
-                    userName: userName,
-                    content: { content: message?.content || '', action: 'WAIT' },
-                }], lastMessageSent: Date.now()
-            };
-        }
-
-        console.log("Responding to text");
-        if (requestedResponseType == null) requestedResponseType = ResponseType.RESPONSE_AUDIO;
-
-        const room_id = getUuid(channelId) as UUID;
-
-        const userIdUUID = getUuid(userId) as UUID;
-
-        const agentId = getUuid(settings.DISCORD_APPLICATION_ID as string) as UUID;
-
-        await this.ensureUserExists(agentId, await this.fetchBotName(settings.DISCORD_API_TOKEN), settings.DISCORD_API_TOKEN);
-        await this.ensureUserExists(userIdUUID, userName);
-        await this.ensureRoomExists(room_id);
-        await this.ensureParticipantInRoom(userIdUUID, room_id);
-        await this.ensureParticipantInRoom(agentId, room_id);
-
-        const callback = (response: string) => {
-            // Send the response back to the same channel
-            message?.channel.send(response);
-        }
-
-        if (input && input.startsWith("/")) {
-            return null;
-        }
-
-        const response = await this.handleMessage({
-            message: {
-                content: { content: input, action: 'WAIT' },
-                userId: userIdUUID,
-                room_id,
-            },
-            hasInterest,
-            shouldIgnore,
-            shouldRespond,
-            callback,
-            interestChannels,
-            discordClient: this.client,
-            discordMessage: discordMessage as DiscordMessage
-        });
-
-        if (!response.content) {
-            return null;
-        }
-
-        if (requestedResponseType == ResponseType.RESPONSE_TEXT) {
-            return Readable.from(response.content);
-        } else {
-            return await textToSpeech(response.content);
-        }
-    }
-
-    private async onReady() {
-        const guilds = await this.client.guilds.fetch();
-        // Iterate through all guilds
-        for (const [, guild] of guilds) {
-            const fullGuild = await guild.fetch();
-            this.scanGuild(fullGuild);
-        }
-    }
-
-    private async scanGuild(guild: Guild) {
-        // Iterate through all voice channels fetching the largest one with at least one connected member
-        const channels = (await guild.channels.fetch())
-            .filter((channel) => channel?.type == ChannelType.GuildVoice);
-        let chosenChannel: BaseGuildVoiceChannel | null = null;
-
-        for (const [, channel] of channels) {
-            const voiceChannel = channel as BaseGuildVoiceChannel;
-            if (voiceChannel.members.size > 0 && (chosenChannel === null || voiceChannel.members.size > chosenChannel.members.size)) {
-                chosenChannel = voiceChannel;
-            }
-        }
-
-        if (chosenChannel != null) {
-            this.joinChannel(chosenChannel);
-        }
-    }
-
-    private async joinChannel(channel: BaseGuildVoiceChannel) {
-        if (settings.DISCORD_IGNORED_CHANNEL_IDS.includes(channel.id)) {
-            console.log("Ignoring channel:", channel.name);
-            return;
-        }
-        console.log("joining channel:", channel.name);
-        const oldConnection = getVoiceConnection(channel.guildId as any);
-        if (oldConnection) {
-            try {
-                oldConnection.destroy();
-            } catch (error) {
-                console.error('Error leaving voice channel:', error);
-            }
-        }
-        const connection = joinVoiceChannel({
-            channelId: channel.id,
-            guildId: channel.guild.id,
-            adapterCreator: channel.guild.voiceAdapterCreator,
-            selfDeaf: false,
-            selfMute: false
-        });
-
-        for (const [, member] of channel.members) {
-            if (member.user.bot) continue;
-            this.monitorMember(member, channel);
-        }
-
-        connection.receiver.speaking.on('start', (userId: string) => {
-            const user = channel.members.get(userId);
-            if (user?.user.bot) return;
-            this.monitorMember(user as GuildMember, channel);
-            this.streams.get(userId)?.emit('speakingStarted');
-        });
-
-        connection.receiver.speaking.on('end', async (userId: string) => {
-            const user = channel.members.get(userId);
-            if (user?.user.bot) return;
-            this.streams.get(userId)?.emit('speakingStopped');
-        });
-    }
-
-    private async monitorMember(member: GuildMember, channel: BaseGuildVoiceChannel) {
-        const userId = member.id;
-        const userName = member.displayName;
-        const connection = getVoiceConnection(member.guild.id);
-        const receiveStream = connection?.receiver.subscribe(userId, {
-            autoDestroy: true,
-            emitClose: true
-        });
-        if (receiveStream && receiveStream.listenerCount('data') > 0) { return; }
-        const opusDecoder = new prism.opus.Decoder({
-            channels: 1,
-            rate: DECODE_SAMPLE_RATE,
-            frameSize: DECODE_FRAME_SIZE
-        });
-        pipeline(receiveStream as any, opusDecoder, (err: any) => {
-            if (err) {
-                console.log(`Opus decoding pipeline error: ${err}`);
-            }
-        });
-        this.streams.set(userId, opusDecoder);
-        this.connections.set(userId, connection as VoiceConnection);
-        opusDecoder.on('error', (err: any) => {
-            console.log(`Opus decoding error: ${err}`);
-        });
-        opusDecoder.on('close', () => {
-            console.log(`Opus decoder for ${member?.displayName} closed`);
-        });
-        this.emit('userStream', userId, userName, channel, opusDecoder);
-        receiveStream && receiveStream.on('close', () => {
-            console.log(`voice stream from ${member?.displayName} closed`);
-        });
-    }
-
-    async playAudioStream(userId: UUID, audioStream: Readable) {
-        const connection = this.connections.get(userId);
-        if (connection == null) {
-            console.log(`No connection for user ${userId}`);
-            return;
-        }
-        let audioPlayer = createAudioPlayer({
-            behaviors: {
-                noSubscriber: NoSubscriberBehavior.Pause
-            }
-        });
-        connection.subscribe(audioPlayer);
-
-        const audioStartTime = Date.now();
-
-        /*
-        const transformer = new AudioConversionStream({
-            inputChannels: 1,
-            inputSampleRate: 16000,
-            outputChannels: 2,
-            outputSampleRate: 48000
-        });
-        */
-
-
-        /*
-        const transformer = ffmpeg(audioStream)
-            .inputFormat('s16le')
-            .inputOptions([
-                '-ac 1',
-                '-ar 16000'
-            ])
-            .outputFormat('s16le')
-            .outputOptions([
-                '-ac 2',
-                '-ar 48000'
-            ]);
-        */
-
-        /*
-        const transformer = new prism.FFmpeg({
-            args: [
-                '-f', 's16le',
-                '-ar', '16000',
-                '-ac', '1',
-                '-i', '-',
-                '-f', 's16le',
-                '-ar', '48000',
-                '-ac', '2'
-            ]
-        });
-
-        const transformer = new PassThrough();
-
-        transformer.on('error', (err) => {
-            console.log(`Audio conversion error: ${err}`);
-        });
-
-        transformer.on('close', () => {
-            console.log(`Audio conversion closed`);
-        });
-
-        audioStream.pipe(transformer);
-        */
-
-        let resource = createAudioResource(audioStream, {
-            inputType: StreamType.Arbitrary
-        });
-        audioPlayer.play(resource);
-
-        audioPlayer.on('error', (err: any) => {
-            console.log(`Audio player error: ${err}`);
-        });
-
-        audioPlayer.on('stateChange', (oldState: any, newState: { status: string; }) => {
-            console.log("Audio player " + newState.status);
-            if (newState.status == 'idle') {
-                let idleTime = Date.now();
-                console.log(`Audio playback took: ${idleTime - audioStartTime}ms`);
-            }
-        });
-    }
-}
-
+import { REST } from '@discordjs/rest';
+import { NoSubscriberBehavior, StreamType, VoiceConnection, createAudioPlayer, createAudioResource, getVoiceConnection, joinVoiceChannel } from "@discordjs/voice";
+import Database from "better-sqlite3";
+import { Action, BgentRuntime, Content, Message, SqliteDatabaseAdapter, State, composeContext, defaultActions, embeddingZeroVector, messageHandlerTemplate, parseJSONObjectFromText } from "bgent";
+import { UUID } from 'crypto';
+import { BaseGuildVoiceChannel, ChannelType, Client, Message as DiscordMessage, Events, GatewayIntentBits, Guild, GuildMember, Partials, Routes, VoiceState } from "discord.js";
+import { EventEmitter } from "events";
+import prism from "prism-media";
+import { Readable, pipeline } from "stream";
+import { default as getUuid, default as uuid } from 'uuid-by-string';
+import elaborate_discord from './actions/elaborate.ts';
+import joinvoice from './actions/joinvoice.ts';
+import leavevoice from './actions/leavevoice.ts';
+import { textToSpeech } from "./elevenlabs.ts";
+import flavorProvider from "./providers/flavor.ts";
+import timeProvider from "./providers/time.ts";
+import voiceStateProvider from "./providers/voicestate.ts";
+import settings from "./settings.ts";
+import { speechToText } from "./speechtotext.ts";
+import { load } from "./sqlite_vss.ts";
+
+// SQLite adapter
+const adapter = new SqliteDatabaseAdapter(new Database(":memory:"));
+
+// Load sqlite-vss
+load((adapter as SqliteDatabaseAdapter).db);
+
+// These values are chosen for compatibility with picovoice components
+const DECODE_FRAME_SIZE = 1024;
+const DECODE_SAMPLE_RATE = 16000;
+
+type InterestChannels = { [key: string]: { lastMessageSent: number, messages: { userId: UUID, userName: string, content: Content }[] } }
+
+export const shouldRespondTemplate = `
+# INSTRUCTIONS: Determine if {{agentName}} should respond to the message and participate in the conversation. Do not comment. Just respond with "true" or "false".
+
+Response options are RESPOND, IGNORE and STOP.
+
+{{agentName}} should respond to messages that are directed at them, or participate in conversations that are interesting or relevant to their background, IGNORE messages that are irrelevant to them, and should STOP if the conversation is concluded.
+
+{{agentName}} is in a room with other users and wants to be conversational, but not annoying.
+{{agentName}} should RESPOND to messages that are directed at them, or participate in conversations that are interesting or relevant to their background.
+If a message is not interesting or relevant, {{agentName}} should IGNORE.
+Unless directly RESPONDing to a user, {{agentName}} should IGNORE to messages that are very short or do not contain much information.
+If a user asks {{agentName}} to stop talking, {{agentName}} should STOP.
+If {{agentName}} concludes a conversation and isn't part of the conversation anymore, {{agentName}} should STOP.
+
+IMPORTANT: {{agentName}} is particularly sensitive about being annoying, so if there is any doubt, it is better to IGNORE.
+
+{{recentMessages}}
+
+# INSTRUCTIONS: Respond with RESPOND if {{agentName}} should respond, or IGNORE if {{agentName}} should not respond to the last message and STOP if {{agentName}} should stop participating in the conversaiton.`;
+
+enum ResponseType {
+    /**
+     * The original spoken audio from the user.
+     */
+    SPOKEN_AUDIO = 0,
+    /**
+     * The original spoken audio from the user, converted to text.
+     */
+    SPOKEN_TEXT = 1,
+    /**
+     * The response from the AI as text
+     */
+    RESPONSE_TEXT = 2,
+    /**
+     * The response from the AI as audio
+     */
+    RESPONSE_AUDIO = 3
+}
+
+const commands = [
+    {
+        name: 'setname',
+        description: 'Change the agent\'s name in the database',
+        options: [
+            {
+                name: 'name',
+                description: 'The new name for the agent',
+                type: 3, // 3 corresponds to the STRING type
+                required: true,
+            },
+        ],
+    },
+    {
+        name: 'setbio',
+        description: 'Change the agent\'s bio in the database',
+        options: [
+            {
+                name: 'bio',
+                description: 'The new bio for the agent',
+                type: 3,
+                required: true,
+            },
+        ],
+    },
+    {
+        name: 'setavatar',
+        description: 'Change the bot\'s server avatar',
+        options: [
+            {
+                name: 'image',
+                description: 'The image to set as the bot\'s avatar',
+                type: 11, // 11 corresponds to the ATTACHMENT type
+                required: true,
+            },
+        ],
+    },
+    {
+        name: 'joinchannel',
+        description: 'Join the voice channel the user is in',
+        options: [
+            {
+                name: 'channel',
+                description: 'The voice channel to join',
+                type: 7, // 7 corresponds to the CHANNEL type
+                required: true,
+            }
+        ]
+    },
+    {
+        name: 'leavechannel',
+        description: 'Leave the voice channel the user is in',
+    },
+];
+
+
+
+const rest = new REST({ version: '9' }).setToken(settings.DISCORD_API_TOKEN);
+
+(async () => {
+    try {
+        console.log('Started refreshing application (/) commands.');
+
+        await rest.put(
+            Routes.applicationCommands(settings.DISCORD_APPLICATION_ID!),
+            { body: commands },
+        );
+
+        console.log('Successfully reloaded application (/) commands.');
+    } catch (error) {
+        console.error(error);
+    }
+})();
+
+export class DiscordClient extends EventEmitter {
+    private apiToken: string;
+    private client: Client;
+    private streams: Map<string, Readable> = new Map();
+    private connections: Map<string, VoiceConnection> = new Map();
+    private runtime: BgentRuntime;
+
+    constructor() {
+        super();
+        this.apiToken = settings.DISCORD_API_TOKEN;
+        this.client = new Client({
+            intents: [
+                GatewayIntentBits.Guilds,
+                GatewayIntentBits.DirectMessages,
+                GatewayIntentBits.GuildVoiceStates,
+                GatewayIntentBits.MessageContent,
+                GatewayIntentBits.GuildMessages,
+                GatewayIntentBits.DirectMessageTyping,
+                GatewayIntentBits.GuildMessageTyping,
+            ],
+            partials: [
+                Partials.Channel,
+                Partials.Message,
+            ]
+        });
+
+        this.runtime = new BgentRuntime({
+            databaseAdapter: adapter,
+            token: settings.OPENAI_API_KEY as string,
+            serverUrl: 'https://api.openai.com/v1',
+            model: 'gpt-4-turbo-preview', // gpt-3.5 is default
+            evaluators: [],
+            providers: [voiceStateProvider, timeProvider, flavorProvider],
+            // filter out the default ELABORATE action
+            actions: [...defaultActions.filter(
+                (action: Action) => action.name !== 'ELABORATE'
+            ),
+                // add the discord specific elaborate action, which has a callback
+                elaborate_discord,
+                joinvoice,
+                leavevoice],
+        });
+
+        this.client.once(Events.ClientReady, async (readyClient: { user: { tag: any; id: any; }; }) => {
+            console.log("ignored channels:", settings.DISCORD_IGNORED_CHANNEL_IDS);
+            console.log(`Logged in as ${readyClient.user?.tag}`);
+            console.log('Use this URL to add the bot to your server:');
+            console.log(`https://discord.com/oauth2/authorize?client_id=${readyClient.user?.id}&scope=bot`);
+            await this.checkBotAccount();
+            await this.onReady();
+        });
+        this.client.login(this.apiToken);
+        this.client.on('voiceStateUpdate', (oldState: VoiceState | null, newState: VoiceState | null) => {
+            if (newState?.member?.user.bot) return;
+            if (newState?.channelId != null && newState?.channelId != oldState?.channelId) {
+                this.joinChannel(newState.channel as BaseGuildVoiceChannel);
+            }
+        });
+        this.client.on('guildCreate', (guild: Guild) => {
+            console.log(`Joined guild ${guild.name}`);
+            this.scanGuild(guild);
+        });
+        this.on('userStream', async (userId: UUID, userName: string, channel: BaseGuildVoiceChannel, audioStream: Readable) => {
+            const channelId = channel.id;
+            const userIdUUID = uuid(userId) as UUID;
+            this.listenToSpokenAudio(userIdUUID, userName, channelId, audioStream, async (responseAudioStream) => {
+                console.log("Got response audio stream");
+                responseAudioStream.on('close', () => {
+                    console.log("Response audio stream closed");
+                });
+                await discordClient.playAudioStream(userId, responseAudioStream);
+            }, ResponseType.RESPONSE_AUDIO);
+        });
+
+        let lastProcessedMessageId: string | null = null;
+        let interestChannels: InterestChannels = {};
+
+        this.client.on(Events.MessageCreate, async (message: DiscordMessage) => {
+            if (message.interaction) return;
+            console.log("Got message");
+
+            if (message.author?.bot) return;
+
+            // Check if the message has already been processed
+            if (message.id === lastProcessedMessageId) {
+                console.log("Ignoring duplicate message");
+                return;
+            }
+
+            lastProcessedMessageId = message.id;
+
+            const userId = message.author.id as UUID;
+            const userName = message.author.username;
+            const channelId = message.channel.id;
+            const textContent = message.content;
+
+            if (settings.DISCORD_IGNORED_CHANNEL_IDS.includes(channelId)) {
+                console.log("Ignoring message in ignored channel");
+                return;
+            }
+
+            // remove any channels that have not been active for 10 hours
+            for (let [channelId, channelData] of Object.entries(interestChannels)) {
+                if (Date.now() - channelData.lastMessageSent > 36000000) {
+                    delete interestChannels[channelId];
+                }
+            }
+
+            try {
+                // Use your existing function to handle text and get a response
+                const responseStream = await this.respondToText({ userId, userName, channelId, input: textContent, requestedResponseType: ResponseType.RESPONSE_TEXT, message, interestChannels, discordMessage: message, discordClient: this.client });
+                if (!responseStream) {
+                    console.log("No response stream");
+                    return;
+                }
+                // Convert the Readable stream to text (assuming the response is text)
+                let responseData = '';
+                for await (const chunk of responseStream) {
+                    responseData += chunk;
+                }
+
+                // Send the response back to the same channel
+                message.channel.send(responseData);
+            } catch (error) {
+                console.error('Error responding to message:', error);
+                message.channel.send('Sorry, I encountered an error while processing your request.');
+            }
+        });
+
+        this.client.on(Events.InteractionCreate, async (interaction) => {
+            if (!interaction.isCommand()) return;
+            if (interaction.commandName === 'setname') {
+                console.log('interaction', interaction);
+                const newName = interaction.options.get('name')?.value;
+                console.log('**** newName:', newName);
+
+                const agentId = getUuid(settings.DISCORD_APPLICATION_ID as string) as UUID;
+                const userIdUUID = getUuid(interaction.user.id) as UUID;
+                const userName = interaction.user.username;
+                const room_id = getUuid(interaction.channelId) as UUID;
+
+                await interaction.deferReply();
+
+                await this.ensureUserExists(agentId, await this.fetchBotName(settings.DISCORD_API_TOKEN), settings.DISCORD_API_TOKEN);
+                await this.ensureUserExists(userIdUUID, userName);
+                await this.ensureRoomExists(room_id);
+                await this.ensureParticipantInRoom(userIdUUID, room_id);
+                await this.ensureParticipantInRoom(agentId, room_id);
+
+                if (newName) {
+                    try {
+                        adapter.db.prepare('UPDATE accounts SET name = ? WHERE id = ?').run(newName, getUuid(interaction.client.user?.id));
+
+                        const guild = interaction.guild;
+                        if (guild) {
+                            const botMember = await guild.members.fetch(interaction.client.user?.id as string);
+                            await botMember.setNickname(newName as string);
+                        }
+
+                        await interaction.editReply(`Agent's name has been updated to: ${newName}`);
+                    } catch (error) {
+                        console.error('Error updating agent name:', error);
+                        await interaction.editReply('An error occurred while updating the agent name.');
+                    }
+                } else {
+                    await interaction.editReply('Please provide a new name for the agent.');
+                }
+
+
+            } else if (interaction.commandName === 'setbio') {
+                const newBio = interaction.options.get('bio')?.value;
+                if (newBio) {
+                    try {
+                        const agentId = getUuid(settings.DISCORD_APPLICATION_ID as string) as UUID;
+                        const userIdUUID = getUuid(interaction.user.id) as UUID;
+                        const userName = interaction.user.username;
+                        const room_id = getUuid(interaction.channelId) as UUID;
+
+                        await interaction.deferReply();
+
+                        await this.ensureUserExists(agentId, await this.fetchBotName(settings.DISCORD_API_TOKEN), settings.DISCORD_API_TOKEN);
+                        await this.ensureUserExists(userIdUUID, userName);
+                        await this.ensureRoomExists(room_id);
+                        await this.ensureParticipantInRoom(userIdUUID, room_id);
+                        await this.ensureParticipantInRoom(agentId, room_id);
+
+                        adapter.db.prepare('UPDATE accounts SET details = ? WHERE id = ?').run(JSON.stringify({ summary: newBio }), getUuid(interaction.client.user?.id));
+
+                        await interaction.editReply(`Agent's bio has been updated to: ${newBio}`);
+                    } catch (error) {
+                        console.error('Error updating agent bio:', error);
+                        await interaction.editReply('An error occurred while updating the agent bio.');
+                    }
+                } else {
+                    await interaction.reply('Please provide a new bio for the agent.');
+                }
+                return;
+            } else if (interaction.commandName === 'setavatar') {
+                const agentId = getUuid(settings.DISCORD_APPLICATION_ID as string) as UUID;
+                const userIdUUID = getUuid(interaction.user.id) as UUID;
+                const userName = interaction.user.username;
+                const room_id = getUuid(interaction.channelId) as UUID;
+
+                await interaction.deferReply();
+
+                await this.ensureUserExists(agentId, await this.fetchBotName(settings.DISCORD_API_TOKEN), settings.DISCORD_API_TOKEN);
+                await this.ensureUserExists(userIdUUID, userName);
+                await this.ensureRoomExists(room_id);
+                await this.ensureParticipantInRoom(userIdUUID, room_id);
+                await this.ensureParticipantInRoom(agentId, room_id);
+
+                const attachment = interaction.options.getAttachment('image');
+                if (attachment) {
+                    try {
+                        const response = await fetch(attachment.url);
+                        const buffer = await response.arrayBuffer();
+                        const base64 = Buffer.from(buffer).toString('base64');
+                        const dataURI = `data:${attachment.contentType};base64,${base64}`;
+                        await interaction.client.user?.setAvatar(dataURI);
+                        await interaction.editReply('Bot avatar has been updated.');
+                    } catch (error) {
+                        console.error('Error updating bot avatar:', error);
+                        await interaction.editReply('An error occurred while updating the bot avatar.');
+                    }
+                } else {
+                    await interaction.editReply('Please provide an image attachment to set as the bot avatar.');
+                }
+                return;
+            }
+            else if (interaction.commandName === 'joinchannel') {
+                const channelId = interaction.options.get('channel')?.value as string;
+                if (!channelId) {
+                    await interaction.reply('Please provide a voice channel to join.');
+                    return;
+                }
+                const guild = interaction.guild;
+                if (!guild) {
+                    return;
+                }
+                if (settings.DISCORD_IGNORED_CHANNEL_IDS.includes(channelId)) {
+                    await interaction.reply('Voice channel not found!');
+                    return;
+                }
+                const voiceChannel = interaction.guild.channels.cache.find(channel => channel.id === channelId && channel.type === ChannelType.GuildVoice);
+
+                if (!voiceChannel) {
+                    await interaction.reply('Voice channel not found!');
+                    return;
+                }
+
+                try {
+                    this.joinChannel(voiceChannel as BaseGuildVoiceChannel);
+                    await interaction.reply(`Joined voice channel: ${voiceChannel.name}`);
+                } catch (error) {
+                    console.error('Error joining voice channel:', error);
+                    await interaction.reply('Failed to join the voice channel.');
+                }
+            }
+            else if (interaction.commandName === 'leavechannel') {
+                const connection = getVoiceConnection(interaction.guildId as any);
+
+                if (!connection) {
+                    await interaction.reply('Not currently in a voice channel.');
+                    return;
+                }
+
+                try {
+                    connection.destroy();
+                    await interaction.reply('Left the voice channel.');
+                } catch (error) {
+                    console.error('Error leaving voice channel:', error);
+                    await interaction.reply('Failed to leave the voice channel.');
+                }
+            }
+        });
+    }
+
+    private async checkBotAccount() {
+        const agentId = getUuid(settings.DISCORD_APPLICATION_ID as string) as UUID;
+        const room_id = getUuid(this.client.user?.id as string) as UUID;
+
+        await this.ensureUserExists(agentId, await this.fetchBotName(settings.DISCORD_API_TOKEN), settings.DISCORD_API_TOKEN);
+        await this.ensureRoomExists(room_id);
+        await this.ensureParticipantInRoom(agentId, room_id);
+
+        const botData = adapter.db.prepare('SELECT name FROM accounts WHERE id = ?').get(agentId) as { name: string };
+
+        if (!botData.name) {
+            const botName = await this.fetchBotName(settings.DISCORD_API_TOKEN);
+            adapter.db.prepare('UPDATE accounts SET name = ? WHERE id = ?').run(botName, agentId);
+        }
+    }
+
+
+    /**
+    * Handle an incoming message, processing it and returning a response.
+    * @param message The message to handle.
+    * @param state The state of the agent.
+    * @returns The response to the message.
+    */
+    async handleMessage({
+        message,
+        hasInterest = true,
+        shouldIgnore = false,
+        shouldRespond = true,
+        callback,
+        state,
+        interestChannels,
+        discordClient,
+        discordMessage
+    }: {
+        message: Message,
+        hasInterest?: boolean,
+        shouldIgnore?: boolean,
+        shouldRespond?: boolean,
+        callback: (response: string) => void,
+        state?: State,
+        interestChannels?: InterestChannels
+        discordClient: Client,
+        discordMessage: DiscordMessage
+    }): Promise<Content> {
+        if (!state) {
+            state = { ...(await this.runtime.composeState(message) as State), discordClient, discordMessage }
+        }
+        // remove the elaborate action 
+
+        const _saveRequestMessage = async (message: Message, state: State) => {
+            const { content: senderContent, /* userId, userIds, room_id */ } = message
+
+            // we run evaluation here since some evals could be modulo based, and we should run on every message
+            if ((senderContent as Content).content) {
+                const data2 = adapter.db.prepare('SELECT * FROM memories WHERE type = ? AND user_id = ? AND room_id = ? ORDER BY created_at DESC LIMIT 1').all('messages', message.userId, message.room_id) as { content: Content }[];
+
+                if (data2.length > 0 && data2[0].content === message.content) {
+                    console.log('already saved', data2)
+                } else {
+                    await this.runtime.messageManager.createMemory({
+                        user_id: message.userId!,
+                        content: senderContent,
+                        room_id: message.room_id,
+                        embedding: embeddingZeroVector
+                    })
+                }
+                await this.runtime.evaluate(message, { ...state, discordMessage, discordClient })
+            }
+        }
+
+        await _saveRequestMessage(message, state as State)
+
+        if (shouldIgnore) {
+            return { content: '', action: 'IGNORE' };
+        }
+
+        state = { ...(await this.runtime.composeState(message) as State), discordClient, discordMessage }
+
+        if (!shouldRespond && hasInterest) {
+            const shouldRespondContext = composeContext({
+                state,
+                template: shouldRespondTemplate
+            })
+
+            const response = await this.runtime.completion({
+                context: shouldRespondContext,
+                stop: []
+            })
+
+            // check if the response is true or false
+            if (response.toLowerCase().includes('respond')) {
+                shouldRespond = true;
+            } else if (response.toLowerCase().includes('ignore')) {
+                shouldRespond = false;
+            } else if (response.toLowerCase().includes('stop')) {
+                shouldRespond = false;
+                if (interestChannels)
+                    delete interestChannels[discordMessage.channelId];
+            } else {
+                console.error('Invalid response:', response);
+                shouldRespond = false;
+            }
+        }
+
+        if (!shouldRespond) {
+            console.log("Not responding to message");
+            return { content: '', action: 'IGNORE' };
+        }
+
+        console.log("Responding to message");
+
+        const context = composeContext({
+            state,
+            template: messageHandlerTemplate
+        })
+
+        if (this.runtime.debugMode) {
+            console.log(context, 'Response Context')
+        }
+
+        let responseContent: Content | null = null
+        const { userId, room_id } = message
+
+        for (let triesLeft = 3; triesLeft > 0; triesLeft--) {
+            console.log('*** RESPONDING:')
+            console.log(context)
+            const response = await this.runtime.completion({
+                context,
+                stop: []
+            })
+
+            const values = {
+                body: response,
+                user_id: userId,
+                room_id,
+                type: 'response'
+            }
+
+            console.log("values", values)
+
+            adapter.db.prepare('INSERT INTO logs (body, user_id, room_id, type) VALUES (?, ?, ?, ?)').run([
+                values.body,
+                values.user_id,
+                values.room_id,
+                values.type
+            ])
+
+            console.log('raw response is', response)
+
+            const parsedResponse = parseJSONObjectFromText(
+                response
+            ) as unknown as Content
+                console.log("parsedResponse", parsedResponse)
+            if (
+                !(parsedResponse?.user as string)?.includes(
+                    (state as State).senderName as string
+                )
+            ) {
+                responseContent = {
+                    content: parsedResponse.content,
+                    action: parsedResponse.action
+                }
+                break
+            }
+        }
+
+        if (!responseContent) {
+            responseContent = {
+                content: '',
+                action: 'IGNORE'
+            }
+        }
+
+        const _saveResponseMessage = async (
+            message: Message,
+            state: State,
+            responseContent: Content
+        ) => {
+            const { room_id } = message
+            const agentId = getUuid(settings.DISCORD_APPLICATION_ID as string) as UUID;
+
+            responseContent.content = responseContent.content?.trim()
+
+            if (responseContent.content) {
+                await this.runtime.messageManager.createMemory({
+                    user_id: agentId!,
+                    content: responseContent,
+                    room_id,
+                    embedding: embeddingZeroVector
+                })
+                await this.runtime.evaluate(message, { ...state, responseContent })
+            } else {
+                console.warn('Empty response, skipping')
+            }
+        }
+
+        await _saveResponseMessage(message, state, responseContent)
+        this.runtime.processActions(message, responseContent, state).then((response: unknown) => {
+            if (response && (response as Content).content) {
+                callback((response as Content).content)
+            }
+        })
+        console.log('RESPONSE:', responseContent)
+        return responseContent
+    }
+
+    // Add this function to fetch the bot's name
+    async fetchBotName(botToken: string) {
+        const url = 'https://discord.com/api/v10/users/@me';
+
+        const response = await fetch(url, {
+            method: 'GET',
+            headers: {
+                Authorization: `Bot ${botToken}`,
+            },
+        });
+
+        if (!response.ok) {
+            throw new Error(`Error fetching bot details: ${response.statusText}`);
+        }
+
+        const data = await response.json();
+        return data.username; // Or data.tag for username#discriminator
+    }
+
+    // Modify this function to use SQLite
+    async ensureUserExists(
+        userId: UUID,
+        userName: string | null,
+        botToken?: string,
+    ) {
+        const data = adapter.db.prepare('SELECT * FROM accounts WHERE id = ?').get(userId);
+
+        if (!data) {
+            // If userName is not provided and botToken is, fetch the bot's name
+            if (!userName && botToken) {
+                userName = await this.fetchBotName(botToken);
+            }
+
+            // User does not exist, so create them
+            adapter.db.prepare('INSERT INTO accounts (id, name, email, details) VALUES (?, ?, ?, ?)').run(
+                userId,
+                userName || 'Bot',
+                (userName || 'Bot') + '@discord',
+                JSON.stringify({ summary: 'I am a bot' }),
+            );
+
+            console.log(`User ${userName} created successfully.`);
+        }
+    }
+
+    // Modify this function to use SQLite  
+    async ensureRoomExists(roomId: UUID) {
+        const data = adapter.db.prepare('SELECT * FROM rooms WHERE id = ?').get(roomId);
+
+        if (!data) {
+            // Room does not exist, so create it
+            adapter.db.prepare('INSERT INTO rooms (id) VALUES (?)').run(roomId);
+            console.log(`Room ${roomId} created successfully.`);
+        }
+    }
+
+    // Modify this function to use SQLite
+    async ensureParticipantInRoom(
+        userId: UUID,
+        roomId: UUID,
+    ) {
+        console.log('*** ensureParticipantInRoom', userId, roomId);
+        const data = adapter.db.prepare('SELECT * FROM participants WHERE user_id = ? AND room_id = ?').get(userId, roomId);
+
+        if (!data) {
+            // Participant does not exist, so link user to room
+            adapter.db.prepare('INSERT INTO participants (user_id, room_id) VALUES (?, ?)').run(userId, roomId);
+            console.log(`User ${userId} linked to room ${roomId} successfully.`);
+        }
+    }
+
+    /**
+     * Listens on an audio stream and responds with an audio stream.
+     */
+    async listenToSpokenAudio(userId: UUID, userName: string, channelId: string, inputStream: Readable, callback: (responseAudioStream: Readable) => void, requestedResponseType?: ResponseType): Promise<void> {
+        if (requestedResponseType == null) requestedResponseType = ResponseType.RESPONSE_AUDIO;
+    }
+
+    /**
+    * Responds to an audio stream
+    */
+    async respondToSpokenAudio(userId: UUID, userName: string, channelId: string, inputBuffer: Buffer, requestedResponseType?: ResponseType): Promise<Readable | null> {
+        console.log("Responding to spoken audio");
+        if (requestedResponseType == null) requestedResponseType = ResponseType.RESPONSE_AUDIO;
+        const sstService = speechToText;
+        const text = await sstService(inputBuffer);
+        if (requestedResponseType == ResponseType.SPOKEN_TEXT) {
+            return Readable.from(text as string);
+        } else {
+            return await this.respondToText({ userId, userName, channelId, input: text as string, requestedResponseType, discordClient: this.client });
+        }
+    }
+
+
+    /**
+     * Responds to text
+     */
+    async respondToText({ userId, userName, channelId, input, requestedResponseType, message, discordMessage, discordClient, interestChannels }: {
+        userId: UUID,
+        userName: string,
+        channelId: string,
+        input: string,
+        requestedResponseType?: ResponseType,
+        message?: DiscordMessage,
+        discordClient: Client,
+        discordMessage?: DiscordMessage,
+        interestChannels?: InterestChannels
+    }): Promise<Readable | null> {
+
+        async function _shouldIgnore(message: DiscordMessage, interestChannels: InterestChannels) {
+            if (!interestChannels) {
+                throw new Error('Interest channels not provided');
+            }
+            // exclude common things people would say to make the agent shut up
+            const loseInterestWords = ['shut up', 'stop', 'dont talk', 'silence', 'stop talking', 'be quiet', 'hush', 'stfu', 'stupid bot', 'dumb bot']
+            // if message content is less than 13 characters and contains any of the ignore words, do not respond
+            if (message.content.length < 13 && loseInterestWords.some(word => message.content.toLowerCase().includes(word))) {
+                // delete the channel from the interest channels
+                delete interestChannels[message.channelId];
+                return true;
+            }
+
+            const ignoreWords = ['fuck', 'shit', 'damn', 'piss', 'suck', 'dick', 'cock', ' sex', ' sexy']
+            if (message.content.length < 15 && ignoreWords.some(word => message.content.toLowerCase().includes(word))) {
+                // continue to pay attention, but ignore these
+                return true;
+            }
+
+            // if the message is less than 7 characters and the agent is not already interested, return false
+            if (!interestChannels[message.channelId] && message.content.length < 7) {
+                return true;
+            }
+
+            // small quips that are veyr short can be ignored
+            const ignoreResponseWords = ['lol', 'nm', 'uh']
+            if (message.content.length < 4 && ignoreResponseWords.some(word => message.content.toLowerCase().includes(word))) {
+                // continue to pay attention, but ignore these
+                return true;
+            }
+            return false;
+        }
+
+        async function _shouldRespond(message: DiscordMessage, interestChannels: InterestChannels) {
+            if (message.author.id === discordClient.user?.id) return false; // do not respond to self
+            if (message.author.bot) return false; // Do not respond to other bots
+            // if the message includes a ping or the bots name (either uppercase or lowercase), respond
+            if (message.mentions.has(discordClient.user?.id as string)) return true;
+
+            // get the guild member info from the discord Client
+            const guild = message.guild;
+            const member = guild?.members.cache.get(discordClient.user?.id as string);
+            const nickname = member?.nickname;
+            console.log('nickname', nickname)
+
+            if (message.content.toLowerCase().includes(discordClient.user?.username.toLowerCase() as string) ||
+                message.content.toLowerCase().includes(discordClient.user?.tag.toLowerCase() as string) ||
+                (nickname && message.content.toLowerCase().includes(nickname.toLowerCase()))) {
+                return true;
+            }
+
+            // if the message is a DM (not a guild), respond
+            if (!message.guild) return true;
+
+            // acknowledgedments that come after an agent message should be evaluated
+            const acknowledgementWords = ['ok', 'sure', 'no', 'okay', 'yes', 'maybe', 'why not', 'yeah', 'yup', 'yep', 'ty']
+            // check if last message was from the bot
+            if (interestChannels[message.channelId] && interestChannels[message.channelId].messages && interestChannels[message.channelId].messages.length > 0 &&
+                // last message came from the bot
+                interestChannels[message.channelId].messages[interestChannels[message.channelId].messages.length - 1].userId === discordClient.user?.id &&
+                // last message contains an acknowledgement word
+                acknowledgementWords.some(word => interestChannels[message.channelId].messages[interestChannels[message.channelId].messages.length - 1].content.content.toLowerCase().includes(word)) &&
+                // last message is less than 6 chars
+                interestChannels[message.channelId].messages[interestChannels[message.channelId].messages.length - 1].content.content.length < 6
+            ) {
+                return true;
+            }
+            return false;
+        }
+
+        // if interestChannels contains the channel id, considering responding
+        const shouldIgnore = (message && interestChannels) ? await _shouldIgnore(message, interestChannels) : false;
+        let hasInterest = (message && interestChannels) ? !!interestChannels[message.channelId] : true;
+        let shouldRespond = (message && interestChannels) ? await _shouldRespond(message, interestChannels) : true;
+
+        // if shouldIgnore, delete the channel from interestChannels
+        if (shouldIgnore) {
+            shouldRespond = false;
+            hasInterest = false
+            if (interestChannels && message && interestChannels[message?.channelId]) {
+                delete interestChannels[message?.channelId];
+            }
+        }
+
+        console.log('***** hasInterest', hasInterest)
+        console.log('***** shouldIgnore', shouldIgnore)
+        console.log('***** shouldRespond', shouldRespond)
+
+        if (!shouldIgnore && interestChannels) {
+            // set interestChannels to include the <channelId>: <timestamp> pair
+            interestChannels[channelId] = {
+                messages: [...(interestChannels[channelId]?.messages || []), {
+                    userId: userId,
+                    userName: userName,
+                    content: { content: message?.content || '', action: 'WAIT' },
+                }], lastMessageSent: Date.now()
+            };
+        }
+
+        console.log("Responding to text");
+        if (requestedResponseType == null) requestedResponseType = ResponseType.RESPONSE_AUDIO;
+
+        const room_id = getUuid(channelId) as UUID;
+
+        const userIdUUID = getUuid(userId) as UUID;
+
+        const agentId = getUuid(settings.DISCORD_APPLICATION_ID as string) as UUID;
+
+        await this.ensureUserExists(agentId, await this.fetchBotName(settings.DISCORD_API_TOKEN), settings.DISCORD_API_TOKEN);
+        await this.ensureUserExists(userIdUUID, userName);
+        await this.ensureRoomExists(room_id);
+        await this.ensureParticipantInRoom(userIdUUID, room_id);
+        await this.ensureParticipantInRoom(agentId, room_id);
+
+        const callback = (response: string) => {
+            // Send the response back to the same channel
+            message?.channel.send(response);
+        }
+
+        if (input && input.startsWith("/")) {
+            return null;
+        }
+
+        const response = await this.handleMessage({
+            message: {
+                content: { content: input, action: 'WAIT' },
+                userId: userIdUUID,
+                room_id,
+            },
+            hasInterest,
+            shouldIgnore,
+            shouldRespond,
+            callback,
+            interestChannels,
+            discordClient: this.client,
+            discordMessage: discordMessage as DiscordMessage
+        });
+
+        if (!response.content) {
+            return null;
+        }
+
+        if (requestedResponseType == ResponseType.RESPONSE_TEXT) {
+            return Readable.from(response.content);
+        } else {
+            return await textToSpeech(response.content);
+        }
+    }
+
+    private async onReady() {
+        const guilds = await this.client.guilds.fetch();
+        // Iterate through all guilds
+        for (const [, guild] of guilds) {
+            const fullGuild = await guild.fetch();
+            this.scanGuild(fullGuild);
+        }
+    }
+
+    private async scanGuild(guild: Guild) {
+        // Iterate through all voice channels fetching the largest one with at least one connected member
+        const channels = (await guild.channels.fetch())
+            .filter((channel) => channel?.type == ChannelType.GuildVoice);
+        let chosenChannel: BaseGuildVoiceChannel | null = null;
+
+        for (const [, channel] of channels) {
+            const voiceChannel = channel as BaseGuildVoiceChannel;
+            if (voiceChannel.members.size > 0 && (chosenChannel === null || voiceChannel.members.size > chosenChannel.members.size)) {
+                chosenChannel = voiceChannel;
+            }
+        }
+
+        if (chosenChannel != null) {
+            this.joinChannel(chosenChannel);
+        }
+    }
+
+    private async joinChannel(channel: BaseGuildVoiceChannel) {
+        if (settings.DISCORD_IGNORED_CHANNEL_IDS.includes(channel.id)) {
+            console.log("Ignoring channel:", channel.name);
+            return;
+        }
+        console.log("joining channel:", channel.name);
+        const oldConnection = getVoiceConnection(channel.guildId as any);
+        if (oldConnection) {
+            try {
+                oldConnection.destroy();
+            } catch (error) {
+                console.error('Error leaving voice channel:', error);
+            }
+        }
+        const connection = joinVoiceChannel({
+            channelId: channel.id,
+            guildId: channel.guild.id,
+            adapterCreator: channel.guild.voiceAdapterCreator,
+            selfDeaf: false,
+            selfMute: false
+        });
+
+        for (const [, member] of channel.members) {
+            if (member.user.bot) continue;
+            this.monitorMember(member, channel);
+        }
+
+        connection.receiver.speaking.on('start', (userId: string) => {
+            const user = channel.members.get(userId);
+            if (user?.user.bot) return;
+            this.monitorMember(user as GuildMember, channel);
+            this.streams.get(userId)?.emit('speakingStarted');
+        });
+
+        connection.receiver.speaking.on('end', async (userId: string) => {
+            const user = channel.members.get(userId);
+            if (user?.user.bot) return;
+            this.streams.get(userId)?.emit('speakingStopped');
+        });
+    }
+
+    private async monitorMember(member: GuildMember, channel: BaseGuildVoiceChannel) {
+        const userId = member.id;
+        const userName = member.displayName;
+        const connection = getVoiceConnection(member.guild.id);
+        const receiveStream = connection?.receiver.subscribe(userId, {
+            autoDestroy: true,
+            emitClose: true
+        });
+        if (receiveStream && receiveStream.listenerCount('data') > 0) { return; }
+        const opusDecoder = new prism.opus.Decoder({
+            channels: 1,
+            rate: DECODE_SAMPLE_RATE,
+            frameSize: DECODE_FRAME_SIZE
+        });
+        pipeline(receiveStream as any, opusDecoder, (err: any) => {
+            if (err) {
+                console.log(`Opus decoding pipeline error: ${err}`);
+            }
+        });
+        this.streams.set(userId, opusDecoder);
+        this.connections.set(userId, connection as VoiceConnection);
+        opusDecoder.on('error', (err: any) => {
+            console.log(`Opus decoding error: ${err}`);
+        });
+        opusDecoder.on('close', () => {
+            console.log(`Opus decoder for ${member?.displayName} closed`);
+        });
+        this.emit('userStream', userId, userName, channel, opusDecoder);
+        receiveStream && receiveStream.on('close', () => {
+            console.log(`voice stream from ${member?.displayName} closed`);
+        });
+    }
+
+    async playAudioStream(userId: UUID, audioStream: Readable) {
+        const connection = this.connections.get(userId);
+        if (connection == null) {
+            console.log(`No connection for user ${userId}`);
+            return;
+        }
+        let audioPlayer = createAudioPlayer({
+            behaviors: {
+                noSubscriber: NoSubscriberBehavior.Pause
+            }
+        });
+        connection.subscribe(audioPlayer);
+
+        const audioStartTime = Date.now();
+
+        /*
+        const transformer = new AudioConversionStream({
+            inputChannels: 1,
+            inputSampleRate: 16000,
+            outputChannels: 2,
+            outputSampleRate: 48000
+        });
+        */
+
+
+        /*
+        const transformer = ffmpeg(audioStream)
+            .inputFormat('s16le')
+            .inputOptions([
+                '-ac 1',
+                '-ar 16000'
+            ])
+            .outputFormat('s16le')
+            .outputOptions([
+                '-ac 2',
+                '-ar 48000'
+            ]);
+        */
+
+        /*
+        const transformer = new prism.FFmpeg({
+            args: [
+                '-f', 's16le',
+                '-ar', '16000',
+                '-ac', '1',
+                '-i', '-',
+                '-f', 's16le',
+                '-ar', '48000',
+                '-ac', '2'
+            ]
+        });
+
+        const transformer = new PassThrough();
+
+        transformer.on('error', (err) => {
+            console.log(`Audio conversion error: ${err}`);
+        });
+
+        transformer.on('close', () => {
+            console.log(`Audio conversion closed`);
+        });
+
+        audioStream.pipe(transformer);
+        */
+
+        let resource = createAudioResource(audioStream, {
+            inputType: StreamType.Arbitrary
+        });
+        audioPlayer.play(resource);
+
+        audioPlayer.on('error', (err: any) => {
+            console.log(`Audio player error: ${err}`);
+        });
+
+        audioPlayer.on('stateChange', (oldState: any, newState: { status: string; }) => {
+            console.log("Audio player " + newState.status);
+            if (newState.status == 'idle') {
+                let idleTime = Date.now();
+                console.log(`Audio playback took: ${idleTime - audioStartTime}ms`);
+            }
+        });
+    }
+}
+
 const discordClient = new DiscordClient();