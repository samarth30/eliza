--- conflicted
+++ resolved
@@ -247,47 +247,7 @@
   // Add a simple check in case the path is incorrect
   let version = getVersion();
 
-<<<<<<< HEAD
   const loadedPluginsMap = new Map<string, Plugin>();
-=======
-  const characterPlugins: Plugin[] = [];
-
-  // Ensure plugin-sql is included
-  const hasSqlPlugin = encryptedChar.plugins.some((plugin) => plugin.includes('plugin-sql'));
-  if (!hasSqlPlugin) {
-    encryptedChar.plugins.push('@elizaos/plugin-sql');
-  }
-
-  // Ensure plugin-local-ai is included if no other AI provider is specified
-  const hasAiProvider = encryptedChar.plugins.some(
-    (plugin) =>
-      plugin.includes('plugin-local-ai') ||
-      plugin.includes('plugin-openai') ||
-      plugin.includes('plugin-anthropic')
-  );
-
-  if (!hasAiProvider) {
-    encryptedChar.plugins.push('@elizaos/plugin-local-ai');
-  }
-
-  // Ensure plugin-bootstrap is included
-  const hasBootstrapPlugin = encryptedChar.plugins.some((plugin) =>
-    plugin.includes('plugin-bootstrap')
-  );
-  if (!hasBootstrapPlugin) {
-    encryptedChar.plugins.push('@elizaos/plugin-bootstrap');
-  }
-
-  // for each plugin, check if it installed, and install if it is not
-  for (const plugin of encryptedChar.plugins) {
-    logger.debug('Checking if plugin is installed: ', plugin);
-    let pluginModule: any;
-
-    // Try to load the plugin using multiple strategies
-    try {
-      // Use the new centralized loader
-      pluginModule = await loadPluginModule(plugin);
->>>>>>> 263305fe
 
   // Pre-load plugins passed directly to the function (these can be Plugin objects)
   for (const plugin of plugins) {
@@ -459,12 +419,7 @@
   server.registerAgent(runtime);
 
   // report to console
-<<<<<<< HEAD
   logger.log(`Started ${runtime.character.name} as ${runtime.agentId}`);
-=======
-  logger.debug(`Started ${runtime.character.name} as ${runtime.agentId}`);
-  logger.success(`Agent ${runtime.character.name} started successfully!`);
->>>>>>> 263305fe
 
   return runtime;
 }
