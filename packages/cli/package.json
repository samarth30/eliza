{
  "name": "@elizaos/cli",
  "version": "1.0.9",
  "description": "elizaOS CLI - Manage your AI agents and plugins",
  "publishConfig": {
    "access": "public",
    "workspaces": {
      "preserveIfPresent": true
    }
  },
  "license": "MIT",
  "author": {
    "name": "elizaOS",
    "url": "https://twitter.com/eliza_OS"
  },
  "repository": {
    "type": "git",
    "url": "https://github.com/elizaOS/eliza.git",
    "directory": "packages/cli"
  },
  "files": [
    "dist",
    "templates"
  ],
  "keywords": [],
  "type": "module",
  "exports": {
    ".": "./dist/index.js",
    "./package.json": "./package.json"
  },
  "bin": {
    "elizaos": "./dist/index.js"
  },
  "scripts": {
    "start": "bun run build && node dist/index.js start",
    "build": "npx tsup && bun run src/scripts/copy-client-dist.ts && bun run src/scripts/copy-templates.ts && node -e \"require('fs').cpSync('templates', 'dist/templates', {recursive: true, force: true})\"",
    "lint": "prettier --write ./src",
    "format": "prettier --write ./src",
    "format:check": "prettier --check ./src",
    "clean": "rm -rf dist .turbo node_modules .turbo-tsconfig.json tsconfig.tsbuildinfo",
<<<<<<< HEAD
    "test": "bun run test:all",
    "test:all": "./run-all-tests.sh",
    "test:unit": "vitest run",
    "test:unit:watch": "vitest watch",
    "test:unit:coverage": "vitest run --coverage",
    "test:bats": "bats tests/bats",
    "test:bats:commands": "bats tests/bats/commands",
    "test:bats:integration": "bats tests/bats/integration",
    "test:bats:e2e": "bats tests/bats/e2e",
    "test:types": "tsc --noEmit",
    "test:cli": "bun test tests/commands/",
    "coverage": "c8 --reporter=lcov --reporter=text bun test",
    "coverage:html": "c8 --reporter=html bun test && open coverage/index.html"
=======
    "test:cli": "cross-env NODE_OPTIONS=\"--max-old-space-size=4096\" bun test tests/commands/ --timeout 300000"
>>>>>>> 1fbe5290
  },
  "devDependencies": {
    "@anthropic-ai/sdk": "^0.40.0",
    "@babel/core": "^7.22.1",
    "@babel/parser": "^7.22.6",
    "@esbuild-plugins/tsconfig-paths": "^0.1.2",
    "@types/babel__core": "^7.20.1",
    "@types/diff": "^5.0.3",
    "@types/fs-extra": "^11.0.1",
    "@types/inquirer": "^9.0.8",
    "@types/lodash": "^4.17.7",
    "@types/node": "^22.15.3",
    "@types/prompts": "^2.4.2",
    "@types/semver": "^7.5.8",
    "axios": "^1.7.9",
    "bats-assert": "^2.0.0",
    "bats-support": "^0.3.0",
    "bun-types": "^1.2.16",
    "commander": "^10.0.0",
    "cross-env": "^7.0.3",
    "diff": "^5.1.0",
    "dotenv": "^16.5.0",
    "esbuild-plugin-copy": "^2.1.1",
    "execa": "^7.0.0",
    "fs-extra": "^11.1.0",
    "glob": "^11.0.0",
    "globby": "^14.0.2",
    "https-proxy-agent": "^6.2.0",
    "ora": "^8.1.1",
    "prettier": "3.5.3",
    "recast": "^0.23.2",
    "rimraf": "6.0.1",
    "simple-git": "^3.27.0",
    "tiktoken": "^1.0.18",
    "tsconfig-paths": "^4.2.0",
    "tsup": "8.5.0",
    "tsx": "4.19.4",
    "type-fest": "^3.8.0",
    "typescript": "5.8.2",
    "vite": "^5.4.1",
    "which": "^4.0.0",
    "ws": "^8.18.0",
    "yoctocolors": "^2.1.1"
  },
  "gitHead": "d5bd5c43bfebeb7ac02f9e029f924cb6cd5c2ec7",
  "dependencies": {
    "@clack/prompts": "^0.11.0",
    "@electric-sql/pglite": "^0.3.2",
    "@elizaos/core": "workspace:*",
    "@elizaos/plugin-anthropic": "workspace:*",
    "@elizaos/plugin-bootstrap": "1.0.8",
    "@elizaos/plugin-local-ai": "latest",
    "@elizaos/plugin-openai": "latest",
    "@elizaos/plugin-sql": "workspace:*",
    "@elizaos/server": "workspace:*",
    "@noble/curves": "^1.6.0",
    "@sindresorhus/merge-streams": "^4.0.0",
    "@types/express": "^5.0.2",
    "@types/helmet": "^4.0.0",
    "@types/multer": "^1.4.12",
    "bun": "^1.2.13",
    "chokidar": "^4.0.3",
    "drizzle-orm": "^0.44.2",
    "execa": "^7.0.0",
    "express": "^5.1.0",
    "express-rate-limit": "^7.5.0",
    "helmet": "^8.1.0",
    "inquirer": "^12.6.3",
    "multer": "^2.0.0",
    "octokit": "^4.1.3",
    "path-to-regexp": "^8.2.0",
    "semver": "^7.7.2",
    "sharp": "^0.34.2",
    "socket.io": "^4.8.1",
    "zod": "3.24.2"
  }
}<|MERGE_RESOLUTION|>--- conflicted
+++ resolved
@@ -38,7 +38,6 @@
     "format": "prettier --write ./src",
     "format:check": "prettier --check ./src",
     "clean": "rm -rf dist .turbo node_modules .turbo-tsconfig.json tsconfig.tsbuildinfo",
-<<<<<<< HEAD
     "test": "bun run test:all",
     "test:all": "./run-all-tests.sh",
     "test:unit": "vitest run",
@@ -49,12 +48,9 @@
     "test:bats:integration": "bats tests/bats/integration",
     "test:bats:e2e": "bats tests/bats/e2e",
     "test:types": "tsc --noEmit",
-    "test:cli": "bun test tests/commands/",
     "coverage": "c8 --reporter=lcov --reporter=text bun test",
-    "coverage:html": "c8 --reporter=html bun test && open coverage/index.html"
-=======
+    "coverage:html": "c8 --reporter=html bun test && open coverage/index.html",
     "test:cli": "cross-env NODE_OPTIONS=\"--max-old-space-size=4096\" bun test tests/commands/ --timeout 300000"
->>>>>>> 1fbe5290
   },
   "devDependencies": {
     "@anthropic-ai/sdk": "^0.40.0",
