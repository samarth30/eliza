--- conflicted
+++ resolved
@@ -14,6 +14,7 @@
 const pluginFaqPath = path.resolve('./src/devRel/assets/plugin-faq.md');
 const techSupportPath = path.resolve('./src/devRel/assets/technical-support-knowledge.md');
 const pluginDocPath = path.resolve('./src/devRel/assets/conversations-technichal-support.md');
+const aprilMayTechSupportPath = path.resolve('./src/devRel/assets/21-april-19-may-techsupport.md');
 
 const conversationsTechSupportPath = path.resolve(
   './src/devRel/assets/conversations-technichal-support.md'
@@ -54,6 +55,17 @@
     logger.debug('Loaded conversations technical support from', conversationsTechSupportPath);
   } catch (error) {
     logger.warn('Error reading conversations technical support:', error);
+  }
+}
+
+// Load April-May technical support if it exists
+let aprilMayTechSupport = '';
+if (fs.existsSync(aprilMayTechSupportPath)) {
+  try {
+    aprilMayTechSupport = fs.readFileSync(aprilMayTechSupportPath, 'utf-8');
+    logger.debug('Loaded April-May technical support from', aprilMayTechSupportPath);
+  } catch (error) {
+    logger.warn('Error reading April-May technical support:', error);
   }
 }
 
@@ -280,6 +292,11 @@
   knowledge.push(`# ElizaOS Conversations Technical Support\n\n${conversationsTechSupport}`);
 }
 
+// Add April-May technical support if available
+if (aprilMayTechSupport) {
+  knowledge.push(`# ElizaOS April-May Technical Support\n\n${aprilMayTechSupport}`);
+}
+
 if (pluginDoc) {
   knowledge.push(`# ElizaOS Plugin Documents\n\n${pluginDoc}`);
 }
@@ -322,14 +339,9 @@
   name: 'Eddy',
   plugins: [
     '@elizaos/plugin-sql',
-<<<<<<< HEAD
-    // '@elizaos/plugin-anthropic',
-    '@elizaos/plugin-openai',
-=======
-    ...(process.env.ANTHROPIC_API_KEY ? ['@elizaos/plugin-anthropic'] : []),
+    // ...(process.env.ANTHROPIC_API_KEY ? ['@elizaos/plugin-anthropic'] : []),
     ...(process.env.OPENAI_API_KEY ? ['@elizaos/plugin-openai'] : []),
-    ...(!process.env.OPENAI_API_KEY ? ['@elizaos/plugin-local-ai'] : []),
->>>>>>> 4c256844
+    // ...(!process.env.OPENAI_API_KEY ? ['@elizaos/plugin-local-ai'] : []),
     '@elizaos/plugin-discord',
     '@elizaos/plugin-pdf',
     '@elizaos/plugin-video-understanding',
