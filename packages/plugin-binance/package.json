--- conflicted
+++ resolved
@@ -1,46 +1,39 @@
 {
-    "name": "@elizaos/plugin-binance",
-<<<<<<< HEAD
-    "version": "0.1.9",
-=======
-    "version": "0.1.8-alpha.1",
->>>>>>> d5f2924d
-    "type": "module",
-    "main": "dist/index.js",
-    "module": "dist/index.js",
-    "types": "dist/index.d.ts",
-    "exports": {
-        "./package.json": "./package.json",
-        ".": {
-            "import": {
-                "@elizaos/source": "./src/index.ts",
-                "types": "./dist/index.d.ts",
-                "default": "./dist/index.js"
-            }
-        }
-    },
-    "files": [
-        "dist"
-    ],
-    "dependencies": {
-        "@binance/connector": "^3.6.0",
-        "@elizaos/core": "workspace:*",
-        "zod": "^3.22.4"
-    },
-    "devDependencies": {
-        "@types/node": "^20.0.0",
-<<<<<<< HEAD
-        "tsup": "8.3.5",
-        "vite-tsconfig-paths": "^5.1.4",
-        "vitest": "^3.0.2"
-=======
-        "tsup": "8.3.5"
->>>>>>> d5f2924d
-    },
-    "scripts": {
-        "build": "tsup --format esm --dts",
-        "dev": "tsup --format esm --dts --watch",
-        "test": "vitest run",
-        "test:watch": "vitest"
-    }
+	"name": "@elizaos/plugin-binance",
+	"version": "0.1.9",
+	"type": "module",
+	"main": "dist/index.js",
+	"module": "dist/index.js",
+	"types": "dist/index.d.ts",
+	"exports": {
+		"./package.json": "./package.json",
+		".": {
+			"import": {
+				"@elizaos/source": "./src/index.ts",
+				"types": "./dist/index.d.ts",
+				"default": "./dist/index.js"
+			}
+		}
+	},
+	"files": [
+		"dist"
+	],
+	"dependencies": {
+		"@binance/connector": "^3.6.0",
+		"@binance/connector": "^3.6.0",
+		"@elizaos/core": "workspace:*",
+		"zod": "^3.22.4"
+	},
+	"devDependencies": {
+		"@types/node": "^20.0.0",
+		"tsup": "8.3.5",
+		"vite-tsconfig-paths": "^5.1.4",
+		"vitest": "^3.0.2"
+	},
+	"scripts": {
+		"build": "tsup --format esm --dts",
+		"dev": "tsup --format esm --dts --watch",
+		"test": "vitest run",
+		"test:watch": "vitest"
+	}
 }