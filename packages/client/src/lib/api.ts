--- conflicted
+++ resolved
@@ -391,23 +391,22 @@
     });
   },
 
-<<<<<<< HEAD
   // Get all rooms where an agent is a participant
   getAgentRooms: (agentId: string) => {
     return fetcher({
       url: `/agents/${agentId}/rooms`,
-=======
+      method: 'GET',
+    });
+  },
+  
   // Get all worlds
   getWorlds: () => {
     return fetcher({
       url: '/agents/worlds',
->>>>>>> 76efb06d
-      method: 'GET',
-    });
-  },
-
-<<<<<<< HEAD
-=======
+      method: 'GET',
+    });
+  },
+
   // Create a new world
   createWorld: (agentId: string, params: { name: string; serverId?: string; metadata?: any }) => {
     return fetcher({
@@ -426,7 +425,6 @@
     });
   },
 
->>>>>>> 76efb06d
   // Create a room for a specific agent
   createRoom: (
     agentId: string,
