--- conflicted
+++ resolved
@@ -1,6 +1,5 @@
 import path from 'node:path';
 import {
-<<<<<<< HEAD
   type IAgentRuntime,
   type ITeeLogService,
   Service,
@@ -14,27 +13,8 @@
   type TeePageQuery,
   TeeType,
 } from '@elizaos/core';
-import Database from 'better-sqlite3';
 import { SqliteTeeLogDAO } from '../adapters/sqliteDAO';
 import { TeeLogManager } from './teeLogManager';
-=======
-	type IAgentRuntime,
-	type ITeeLogService,
-	Service,
-	ServiceType,
-	type ServiceTypeName,
-	TEEMode,
-	type TeeAgent,
-	type TeeLog,
-	type TeeLogDAO,
-	type TeeLogQuery,
-	type TeePageQuery,
-	TeeType,
-} from "@elizaos/core";
-import Database from "better-sqlite3";
-import { SqliteTeeLogDAO } from "../adapters/sqliteDAO";
-import { TeeLogManager } from "./teeLogManager";
->>>>>>> d91d0b86
 
 /**
  * Represents a TeeLogService class that extends Service and implements ITeeLogService
@@ -48,7 +28,7 @@
   private teeType: TeeType;
   private teeMode: TEEMode = TEEMode.OFF; // Only used for plugin-tee with TDX dstack
 
-  private teeLogDAO: TeeLogDAO<Database.Database>;
+  private teeLogDAO: TeeLogDAO<any>;
   private teeLogManager: TeeLogManager;
 
   static serviceType: ServiceTypeName = ServiceType.TEE;
@@ -109,8 +89,8 @@
     const dbPathSetting = runtime.getSetting('TEE_LOG_DB_PATH') as string;
     service.dbPath = dbPathSetting || path.resolve('data/tee_log.sqlite');
 
-    const db = new Database(service.dbPath);
-    service.teeLogDAO = new SqliteTeeLogDAO(db);
+    // const db = new Database(service.dbPath);
+    // service.teeLogDAO = new SqliteTeeLogDAO(db);
     service.teeLogManager = new TeeLogManager(service.teeLogDAO, service.teeType, service.teeMode);
 
     const isRegistered = await service.teeLogManager.registerAgent(
