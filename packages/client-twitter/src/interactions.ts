--- conflicted
+++ resolved
@@ -39,16 +39,15 @@
 
 {{recentPosts}}
 
-<<<<<<< HEAD
+
 # Task: Generate a post/reply in the voice, style and perspective of {{agentName}} (@{{twitterUserName}}) while using the thread of tweets as additional context:
 Current Post:
 {{currentPost}}
 Thread of Tweets You Are Replying To:
 
 {{formattedConversation}}
-=======
+
 {{actions}}
->>>>>>> 5869ac22
 
 # Task: Generate a post in the voice, style and perspective of {{agentName}} (@{{twitterUserName}}). Include an action, if appropriate. {{actionNames}}:
 {{currentPost}}
