{
  "name": "@elizaos/core",
  "version": "1.0.0-beta.34",
  "description": "",
  "type": "module",
  "main": "dist/index.js",
  "module": "dist/index.js",
  "types": "dist/index.d.ts",
  "exports": {
    "./package.json": "./package.json",
    ".": {
      "import": {
        "types": "./dist/index.d.ts",
        "default": "./dist/index.js"
      }
    }
  },
  "files": [
    "dist"
  ],
  "scripts": {
    "build": "tsup && tsc -p tsconfig.build.json",
    "watch": "tsc --watch",
    "clean": "rm -rf dist .turbo node_modules .turbo-tsconfig.json tsconfig.tsbuildinfo",
    "dev": "tsup --watch",
    "build:docs": "cd docs && bun run build",
    "test": "vitest run",
    "test:coverage": "vitest run --coverage",
    "test:watch": "vitest",
    "format": "prettier --write ./src",
    "format:check": "prettier --check ./src",
    "lint": "prettier --write ./src"
  },
  "author": "",
  "license": "MIT",
  "devDependencies": {
    "@eslint/js": "9.16.0",
    "@rollup/plugin-commonjs": "25.0.8",
    "@rollup/plugin-json": "6.1.0",
    "@rollup/plugin-replace": "5.0.7",
    "@rollup/plugin-terser": "0.1.0",
    "@rollup/plugin-typescript": "11.1.6",
    "@types/mocha": "10.0.10",
    "@types/node": "^22.13.9",
    "@types/uuid": "10.0.0",
    "@typescript-eslint/eslint-plugin": "8.26.0",
    "@typescript-eslint/parser": "8.26.0",
    "@vitest/coverage-v8": "2.1.5",
    "lint-staged": "15.2.10",
    "nodemon": "3.1.7",
    "pm2": "5.4.3",
    "prettier": "3.5.3",
    "rimraf": "6.0.1",
    "rollup": "2.79.2",
    "ts-node": "10.9.2",
    "tslib": "2.8.1",
    "tsup": "^8.4.0",
    "typescript": "5.8.2"
  },
  "dependencies": {
<<<<<<< HEAD
    "@opentelemetry/api": "^1.9.0",
    "@opentelemetry/exporter-trace-otlp-http": "^0.53.0",
    "@opentelemetry/instrumentation-pg": "^0.52.0",
    "@opentelemetry/sdk-metrics": "^1.26.0",
    "@opentelemetry/sdk-node": "^0.53.0",
    "@types/hapi__shot": "^6.0.0",
=======
>>>>>>> 85a9245a
    "buffer": "^6.0.3",
    "crypto-browserify": "^3.12.1",
    "dotenv": "16.4.5",
    "events": "^3.3.0",
    "glob": "11.0.0",
    "handlebars": "^4.7.8",
    "js-sha1": "0.7.0",
    "langchain": "^0.3.15",
    "pino": "^9.6.0",
    "pino-pretty": "^13.0.0",
    "stream-browserify": "^3.0.0",
    "unique-names-generator": "4.7.1",
    "uuid": "11.0.3"
  },
  "publishConfig": {
    "access": "public"
  },
  "gitHead": "7b01ea21f51671371e738134c80c958483b7b709"
}<|MERGE_RESOLUTION|>--- conflicted
+++ resolved
@@ -58,15 +58,12 @@
     "typescript": "5.8.2"
   },
   "dependencies": {
-<<<<<<< HEAD
     "@opentelemetry/api": "^1.9.0",
     "@opentelemetry/exporter-trace-otlp-http": "^0.53.0",
     "@opentelemetry/instrumentation-pg": "^0.52.0",
     "@opentelemetry/sdk-metrics": "^1.26.0",
     "@opentelemetry/sdk-node": "^0.53.0",
     "@types/hapi__shot": "^6.0.0",
-=======
->>>>>>> 85a9245a
     "buffer": "^6.0.3",
     "crypto-browserify": "^3.12.1",
     "dotenv": "16.4.5",
